/* -*- Source -*-
 *
 * The Directed Acyclic Graph (DAG) Class
 *
 * Author: Fuqi Jia <jiafq@ios.ac.cn>
 *
 * Copyright (C) 2025 Fuqi Jia
 *
 * Permission is hereby granted, free of charge, to any person obtaining a
 * copy of this software and associated documentation files (the "Software"),
 * to deal in the Software without restriction, including without limitation
 * the rights to use, copy, modify, merge, publish, distribute, sublicense,
 * and/or sell copies of the Software, and to permit persons to whom the
 * Software is furnished to do so, subject to the following conditions:
 *
 * The above copyright notice and this permission notice shall be included in
 * all copies or substantial portions of the Software.
 *
 * THE SOFTWARE IS PROVIDED "AS IS", WITHOUT WARRANTY OF ANY KIND, EXPRESS OR
 * IMPLIED, INCLUDING BUT NOT LIMITED TO THE WARRANTIES OF MERCHANTABILITY,
 * FITNESS FOR A PARTICULAR PURPOSE AND NONINFRINGEMENT. IN NO EVENT SHALL THE
 * AUTHORS OR COPYRIGHT HOLDERS BE LIABLE FOR ANY CLAIM, DAMAGES OR OTHER
 * LIABILITY, WHETHER IN AN ACTION OF CONTRACT, TORT OR OTHERWISE, ARISING
 * FROM, OUT OF OR IN CONNECTION WITH THE SOFTWARE OR THE USE OR OTHER
 * DEALINGS IN THE SOFTWARE.
 */

#include "dag.h"
#include <stack>
#include <sstream>

namespace SMTParser{

    void DAGNode::updateFuncDef(std::shared_ptr<Sort> out_sort, std::shared_ptr<DAGNode> body, const std::vector<std::shared_ptr<DAGNode>> &params){
        condAssert(out_sort == sort, "updateFuncDef: out_sort != sort");
        (void)out_sort;
        children.clear();
        children.emplace_back(body);
        for(auto& p : params){
            children.emplace_back(p);
        }
        kind = NODE_KIND::NT_FUNC_DEF;
    }

    
    void DAGNode::updateApplyFunc(std::shared_ptr<Sort> out_sort, std::shared_ptr<DAGNode> body, const std::vector<std::shared_ptr<DAGNode>> &params){
        condAssert(out_sort == sort, "updateApplyFunc: out_sort != sort");
        (void)out_sort;
        children.clear();
        children.emplace_back(body);
        for(auto& p : params){
            children.emplace_back(p);
        }
        kind = NODE_KIND::NT_FUNC_APPLY;
    }

    std::string dumpConst(const std::string& name, const std::shared_ptr<Sort>& sort){
        if(sort->isReal()){
            if(name[0] == '-'){
                return "(- " + name.substr(1) + ")";
            }
            else{
                return name;
            }
        }
        else if(sort->isInt() || sort->isIntOrReal()){
            if(name[0] == '-'){
                return "(- " + name.substr(1) + ")";
            }
            else{
                return name;
            }
        }
        else if(sort->isBool()){}
        else if(sort->isBv()){}
        else if(sort->isFp()){}
        else if(sort->isStr()){}
        else if(sort->isArray()){}
        return name;
    }

    // High-performance iterative streaming version to avoid stack overflow
    void dumpSMTLIB2_streaming(const std::shared_ptr<DAGNode>& root, std::ostream& out) {
        if (!root) return;

        std::shared_ptr<DAGNode> actualRoot = root;

        // Static kind string cache for performance
        static std::unordered_map<NODE_KIND, const char*> kind_cache;
        static bool cache_initialized = false;

        if (!cache_initialized) {
            kind_cache[NODE_KIND::NT_NOT] = "not";
            kind_cache[NODE_KIND::NT_AND] = "and";
            kind_cache[NODE_KIND::NT_OR] = "or";
            kind_cache[NODE_KIND::NT_ADD] = "+";
            kind_cache[NODE_KIND::NT_MUL] = "*";
            kind_cache[NODE_KIND::NT_SUB] = "-";
            kind_cache[NODE_KIND::NT_EQ] = "=";
            kind_cache[NODE_KIND::NT_LE] = "<=";
            kind_cache[NODE_KIND::NT_LT] = "<";
            kind_cache[NODE_KIND::NT_GE] = ">=";
            kind_cache[NODE_KIND::NT_GT] = ">";
            kind_cache[NODE_KIND::NT_ITE] = "ite";
            kind_cache[NODE_KIND::NT_IMPLIES] = "=>";
            kind_cache[NODE_KIND::NT_XOR] = "xor";
            kind_cache[NODE_KIND::NT_DIV_REAL] = "/";
            kind_cache[NODE_KIND::NT_NEG] = "-";
            kind_cache[NODE_KIND::NT_DISTINCT] = "distinct";
            cache_initialized = true;
        }

        // Optimized iterative implementation using minimal WorkItem structure
        struct WorkItem {
            DAGNode* node;
            uint8_t action; // 0=process, 1=space, 2=close_paren

            WorkItem(DAGNode* n, uint8_t a = 0) : node(n), action(a) {}
        };

        // Pre-allocate stack with reasonable capacity to avoid frequent reallocations
        std::vector<WorkItem> work_stack;
        work_stack.reserve(65536); // Reserve space for deep expressions
        work_stack.emplace_back(actualRoot.get(), 0);

        while (!work_stack.empty()) {
            WorkItem item = work_stack.back();
            work_stack.pop_back();

            if (item.action == 1) { // Write space
                out << " ";
                continue;
            }
            if (item.action == 2) { // Write closing paren
                out << ")";
                continue;
            }
            if (item.action == 3) { // Write ") " for special cases
                out << ") ";
                continue;
            }

            // Process node (action == 0)
            DAGNode* node = item.node;
            if (!node) continue;

            auto kind = node->getKind();
            switch (kind) {
            case NODE_KIND::NT_CONST_TRUE:
                out << "true";
                break;
            case NODE_KIND::NT_CONST_FALSE:
                out << "false";
                break;
            case NODE_KIND::NT_CONST:
                out << dumpConst(node->getName(), node->getSort());
                break;
            case NODE_KIND::NT_VAR:
            case NODE_KIND::NT_TEMP_VAR:
                out << node->getName();
                break;

            // Binary operations - optimized for common case
            case NODE_KIND::NT_EQ:
            case NODE_KIND::NT_LE:
            case NODE_KIND::NT_LT:
            case NODE_KIND::NT_GE:
            case NODE_KIND::NT_GT:
            case NODE_KIND::NT_ADD:
            case NODE_KIND::NT_MUL:
            case NODE_KIND::NT_SUB:
            case NODE_KIND::NT_DIV_REAL: {
                if (node->getChildrenSize() == 2) {
                    auto child0 = node->getChild(0).get();
                    auto child1 = node->getChild(1).get();

                    const char* op = kind_cache[kind];
                    out << "(" << op << " ";

                    // Push in reverse order: close_paren, child1, space, child0
                    work_stack.emplace_back(nullptr, 2);  // )
                    work_stack.emplace_back(child1, 0);   // child1
                    work_stack.emplace_back(nullptr, 1);  // space
                    work_stack.emplace_back(child0, 0);   // child0
                    break;
                }
                // Fall through to n-ary case
                [[fallthrough]];
            }
            // N-ary operations - most common case, highly optimized
            case NODE_KIND::NT_AND:
            case NODE_KIND::NT_OR:
            case NODE_KIND::NT_DISTINCT: {
                const char* op = kind_cache[kind];
                if (!op) op = kindToString(kind).c_str();

                out << "(" << op;
                const auto& children = node->getChildren();

                // Push closing paren first
                work_stack.emplace_back(nullptr, 2);

                // Push children in reverse order, each preceded by a space
                for (int i = children.size() - 1; i >= 0; i--) {
                    auto child = children[i].get();
                    work_stack.emplace_back(child, 0);
                    work_stack.emplace_back(nullptr, 1); // space before child
                }
                break;
            }

            case NODE_KIND::NT_REG_LOOP: {
                auto child0 = node->getChild(0).get();
                auto child1 = node->getChild(1).get();
                auto child2 = node->getChild(2).get();

                out << "((_ re.loop ";

                // Push: ), child0, ") ", child2, " ", child1
                work_stack.emplace_back(nullptr, 2);     // )
                work_stack.emplace_back(child0, 0);      // child0
                work_stack.emplace_back(nullptr, 3);     // ") " - special case
                work_stack.emplace_back(child2, 0);      // child2
                work_stack.emplace_back(nullptr, 1);     // space
                work_stack.emplace_back(child1, 0);      // child1
                break;
            }
            // Unary operations
            case NODE_KIND::NT_NOT:
            case NODE_KIND::NT_NEG: {
                auto child = node->getChild(0).get();
                const char* op = kind_cache[kind];

                out << "(" << op << " ";
                work_stack.emplace_back(nullptr, 2);  // )
                work_stack.emplace_back(child, 0);    // child
                break;
            }

            // Ternary operations
            case NODE_KIND::NT_ITE: {
                auto child0 = node->getChild(0).get();
                auto child1 = node->getChild(1).get();
                auto child2 = node->getChild(2).get();

                out << "(ite ";
                work_stack.emplace_back(nullptr, 2);  // )
                work_stack.emplace_back(child2, 0);   // child2
                work_stack.emplace_back(nullptr, 1);  // space
                work_stack.emplace_back(child1, 0);   // child1
                work_stack.emplace_back(nullptr, 1);  // space
                work_stack.emplace_back(child0, 0);   // child0
                break;
            }

            // Special processing operations
            case NODE_KIND::NT_BV_EXTRACT: {
                auto child0 = node->getChild(0).get();
                auto child1 = node->getChild(1).get();
                auto child2 = node->getChild(2).get();

                out << "((_ extract ";
                work_stack.emplace_back(nullptr, 2);  // )
                work_stack.emplace_back(child0, 0);   // child0
                work_stack.emplace_back(nullptr, 3);  // ") "
                work_stack.emplace_back(child2, 0);   // child2
                work_stack.emplace_back(nullptr, 1);  // space
                work_stack.emplace_back(child1, 0);   // child1
                break;
            }
            case NODE_KIND::NT_BV_REPEAT:
            case NODE_KIND::NT_BV_ZERO_EXT:
            case NODE_KIND::NT_BV_SIGN_EXT:
            case NODE_KIND::NT_BV_ROTATE_LEFT:
            case NODE_KIND::NT_BV_ROTATE_RIGHT: {
                auto child0 = node->getChild(0).get();
                auto child1 = node->getChild(1).get();

                out << "((_ " << kindToString(kind) << " ";
                work_stack.emplace_back(nullptr, 2);  // )
                work_stack.emplace_back(child0, 0);   // child0
                work_stack.emplace_back(nullptr, 3);  // ") "
                work_stack.emplace_back(child1, 0);   // child1
                break;
            }

            // Constants
            case NODE_KIND::NT_CONST_PI:
                out << "pi";
                break;
            case NODE_KIND::NT_CONST_E:
                out << "e";
                break;
            case NODE_KIND::NT_INFINITY:
                out << "inf";
                break;
            case NODE_KIND::NT_POS_INFINITY:
                out << "+inf";
                break;
            case NODE_KIND::NT_NEG_INFINITY:
                out << "-inf";
                break;
            case NODE_KIND::NT_NAN:
                out << "NaN";
                break;
            case NODE_KIND::NT_EPSILON:
                out << "epsilon";
                break;
            case NODE_KIND::NT_POS_EPSILON:
                out << "+epsilon";
                break;
            case NODE_KIND::NT_NEG_EPSILON:
                out << "-epsilon";
                break;
            case NODE_KIND::NT_REG_NONE:
                out << "re.none";
                break;
            case NODE_KIND::NT_REG_ALL:
                out << "re.all";
                break;
            case NODE_KIND::NT_REG_ALLCHAR:
                out << "re.allchar";
                break;

            // Quantifiers - handle inline for performance
            case NODE_KIND::NT_FORALL:
            case NODE_KIND::NT_EXISTS: {
                out << "(" << kindToString(kind) << " (";
                for (size_t i = 1; i < node->getChildrenSize(); i++) {
                    auto current_child = node->getChild(i).get();
                    if (i == 1){
                        out << "(" << current_child->getName() << " " << current_child->getSort()->toString() << ")";
                    }
                    else{
                        out << " (" << current_child->getName() << " " << current_child->getSort()->toString() << ")";
                    }
                }
                out << ") ";
                work_stack.emplace_back(nullptr, 2);  // )
                work_stack.emplace_back(node->getChild(0).get(), 0);  // body
                break;
            }

            case NODE_KIND::NT_QUANT_VAR:
                out << node->getName();
                break;

            // Function related
            case NODE_KIND::NT_FUNC_DEC:
            case NODE_KIND::NT_FUNC_DEF:
            case NODE_KIND::NT_FUNC_PARAM:
                out << node->getName();
                break;

            // Function applications
            case NODE_KIND::NT_FUNC_APPLY: {
                out << "(" << node->getName();
                work_stack.emplace_back(nullptr, 2);  // )
                for (int i = node->getChildrenSize() - 1; i >= 1; i--) {
                    auto current_child = node->getChild(i).get();
                    work_stack.emplace_back(current_child, 0);
                    work_stack.emplace_back(nullptr, 1);  // space
                }
                break;
            }

            case NODE_KIND::NT_LET: {
                condAssert(node->getChildrenSize() > 0, "NT_LET should have at least one child");
                out << "(let (";  // add (
                for(size_t i=1;i<node->getChildrenSize();i++){
                    if (i > 1) out << " ";  // add space for multiple bindings
                    out << "(" << node->getChild(i)->getPureName() << " ";
                    auto child_0 = node->getChild(i)->getChild(0).get();
                    work_stack.emplace_back(child_0, 0);
                    work_stack.emplace_back(nullptr, 2);  // close each binding's right parenthesis
                }
                out << ") ";  // close binding list and add space
                
                // add body and final right parenthesis
                work_stack.emplace_back(nullptr, 2);  // the right parenthesis of the whole let expression
                work_stack.emplace_back(node->getChild(0).get(), 0);  // body
                break;
            }
            case NODE_KIND::NT_LET_CHAIN: {
                // let-chain:
                // children: [LET_BIND_VAR_LIST, LET_BIND_VAR_LIST, ..., Body]
                // output the let-binding list
                for(size_t i=0;i<node->getChildrenSize();i++){
                    if(i < node->getChildrenSize() - 1){ // LET_BIND_VAR_LIST
                        condAssert(node->getChild(i)->isLetBindVarList(), "NT_LET_CHAIN: child is not LET_BIND_VAR_LIST");
                        auto var_list = node->getChild(i);
                        // output let + binding list
                        out << "(let (";
                        for(size_t j=0;j<var_list->getChildrenSize();j++){
                            if(j==0) out << "(" << var_list->getChild(j)->getPureName() << " ";
                            else out << " (" << var_list->getChild(j)->getPureName() << " ";
                            auto child_0 = var_list->getChild(j)->getChild(0).get();
                            work_stack.emplace_back(child_0, 0);
                            out << ")"; // close each binding's right parenthesis and add space
                        }
                        out << ") ";
                    }
                    else{ // Body
                        work_stack.emplace_back(node->getChild(i).get(), 0);
                    }
                }
                for(size_t i=0;i<node->getChildrenSize() - 1;i++){
                    out << ")";
                }
                break;
            }
            case NODE_KIND::NT_LET_BIND_VAR: {
                out << node->getPureName();
                break;
            }
            case NODE_KIND::NT_LET_BIND_VAR_LIST: {
                out <<"( ";
                for(size_t i=1;i<node->getChildrenSize();i++){
                    if(i==1) out << "(" << node->getChild(i)->getPureName() << " ";
                    else out << " (" << node->getChild(i)->getPureName() << " ";
                    auto child_0 = node->getChild(i)->getChild(0).get();
                    work_stack.emplace_back(child_0, 0);
                    out << ")"; // close each binding's right parenthesis
                }
                out << ")";
                break;
            }

            case NODE_KIND::NT_APPLY_UF: {
                out << "(" << node->getName();
                work_stack.emplace_back(nullptr, 2);  // )
                const auto& children = node->getChildren();
                for (int i = children.size() - 1; i >= 0; i--) {
                    auto current_child = children[i].get();
                    work_stack.emplace_back(current_child, 0);
                    work_stack.emplace_back(nullptr, 1);  // space
                }
                break;
            }

            default: {
                // Fallback for other cases - iterative version
                std::string kind_str = kindToString(kind);
                const auto& children = node->getChildren();

                if (children.empty()) {
                    out << kind_str;
                } else if (children.size() == 1) {
                    auto child = children[0].get();
                    out << "(" << kind_str << " ";
                    work_stack.emplace_back(nullptr, 2);  // )
                    work_stack.emplace_back(child, 0);    // child
                } else {
                    out << "(" << kind_str;
                    work_stack.emplace_back(nullptr, 2);  // )
                    for (int i = children.size() - 1; i >= 0; i--) {
                        auto child = children[i].get();
                        work_stack.emplace_back(child, 0);
                        work_stack.emplace_back(nullptr, 1);  // space
                    }
                }
                break;
            }
            }
        }
    }

    // Wrapper function that returns string for compatibility
    std::string dumpSMTLIB2(const std::shared_ptr<DAGNode>& root) {
        std::ostringstream oss;
        dumpSMTLIB2_streaming(root, oss);
        return oss.str();
    }

    
    std::string dumpFuncDef(const std::shared_ptr<DAGNode>& node){
        std::string res = "(define-fun " + node->getName() + " (";
        for(size_t i=1;i<node->getChildrenSize();i++){
            if(i==1) res += "(" + node->getChild(i)->getName() +" " + node->getChild(i)->getSort()->toString() +")";
            else res += " (" + node->getChild(i)->getName() +" " + node->getChild(i)->getSort()->toString() +")";
        }
        res += ") " + node->getChild(0)->getSort()->toString() + " ";
        res += dumpSMTLIB2(node->getChild(0)) +  ")";
        return res;
    }
    std::string dumpFuncDec(const std::shared_ptr<DAGNode>& node){
        std::string res = "(declare-fun " + node->getName() + " (";
        for(size_t i=1;i<node->getChildrenSize();i++){
            if(i==1) res += node->getChild(i)->getSort()->toString();
            else res += " " + node->getChild(i)->getSort()->toString();
        }
        res += ") " + node->getChild(0)->getSort()->toString() + ")";
        return res;
    }
    std::string dumpSMTLIB2(const std::vector<std::shared_ptr<DAGNode>>& assertions){
        std::string res = "";
        for(size_t i=0;i<assertions.size();i++){
            res += "(assert " + dumpSMTLIB2(assertions[i]) + ")\n";
        }
        return res;
    }

<<<<<<< HEAD
    // dump the node to the ofstream
    void dumpSingleOp(const NODE_KIND& kind, const std::shared_ptr<DAGNode>& p, std::unordered_set<std::shared_ptr<DAGNode>>& visited, std::ofstream& ofs){
        ofs << "(" + kindToString(kind) + " ";
        dumpSMTLIB2(p, visited, ofs);
        ofs << ")";
    }

    void dumpDoubleOp(const NODE_KIND& kind, const std::shared_ptr<DAGNode>& l, const std::shared_ptr<DAGNode>& r, std::unordered_set<std::shared_ptr<DAGNode>>& visited, std::ofstream& ofs){
        ofs << "(" + kindToString(kind) + " ";
        dumpSMTLIB2(l, visited, ofs);
        ofs << " ";
        dumpSMTLIB2(r, visited, ofs);
        ofs << ")";
    }

    void dumpTripleOp(const NODE_KIND& kind, const std::shared_ptr<DAGNode>& l, const std::shared_ptr<DAGNode>& m, const std::shared_ptr<DAGNode>& r, std::unordered_set<std::shared_ptr<DAGNode>>& visited, std::ofstream& ofs){
        ofs << "(" + kindToString(kind) + " ";
        dumpSMTLIB2(l, visited, ofs);
        ofs << " ";
        dumpSMTLIB2(m, visited, ofs);
        ofs << " ";
        dumpSMTLIB2(r, visited, ofs);
        ofs << ")";
    }

    void dumpChainOp(const NODE_KIND& kind, const std::vector<std::shared_ptr<DAGNode>>& p, std::unordered_set<std::shared_ptr<DAGNode>>& visited, std::ofstream& ofs){
        ofs << "(" + kindToString(kind);
        for (auto& node : p){
            ofs << " ";
            dumpSMTLIB2(node, visited, ofs);
        }
        ofs << ")";
    }

    void dumpQuantOp(const NODE_KIND& kind, const std::vector<std::shared_ptr<DAGNode>>& p, std::unordered_set<std::shared_ptr<DAGNode>>& visited, std::ofstream& ofs){
        ofs << "(" + kindToString(kind) + " (";
        for(size_t i=1;i<p.size();i++){
            if(i==1){
                ofs << "(";
                dumpSMTLIB2(p[i], visited, ofs);
                ofs << " " + p[i]->getSort()->toString() + ")";
            } 
            else {
                ofs << " (";
                dumpSMTLIB2(p[i], visited, ofs);
                ofs << " " + p[i]->getSort()->toString() + ")";
            }
        }
        ofs << ") ";
        dumpSMTLIB2(p[0], visited, ofs);
        ofs << ")";
    }

    void dumpSMTLIB2(const std::shared_ptr<DAGNode>& node, std::unordered_set<std::shared_ptr<DAGNode>>& visited, std::ofstream& ofs){
        if(visited.find(node) != visited.end()){
            ofs << dumpSMTLIB2(node);
            return;
        }
        visited.insert(node);
        // switch on the kind of the node
        auto kind = node->getKind();
        switch (kind)
        {
        case NODE_KIND::NT_UNKNOWN:
            std::cout<<"Unknown kind"<<std::endl;
            condAssert(false, "Encountered unknown kind node");
            break;
        case NODE_KIND::NT_ERROR:
            std::cout<<"Error kind"<<std::endl;
            condAssert(false, "Encountered error kind node");
            break;
        case NODE_KIND::NT_NULL:
            std::cout<<"Null kind"<<std::endl;
            condAssert(false, "Encountered null kind node");
            ofs << "NULL";
            break;
        case NODE_KIND::NT_CONST_TRUE:
            ofs << "true";
            break;
        case NODE_KIND::NT_CONST_FALSE:
            ofs << "false";
            break;
        // CORE OPERATORS
        case NODE_KIND::NT_EQ:
        case NODE_KIND::NT_EQ_BOOL:
        case NODE_KIND::NT_EQ_OTHER:
            dumpDoubleOp(kind, node->getChild(0), node->getChild(1), visited, ofs);
            break;
        case NODE_KIND::NT_DISTINCT:
        case NODE_KIND::NT_DISTINCT_BOOL:
        case NODE_KIND::NT_DISTINCT_OTHER:
            dumpChainOp(kind, node->getChildren(), visited, ofs);
            break;
        // CONSTANT / VARIABLE
        case NODE_KIND::NT_CONST:
            ofs << dumpConst(node->getName(), node->getSort());
            break;
        case NODE_KIND::NT_VAR:
            ofs << node->getName();
            break;
        // BOOLEAN
        case NODE_KIND::NT_NOT:
            dumpSingleOp(kind, node->getChild(0), visited, ofs);
            break;
        case NODE_KIND::NT_AND:
        case NODE_KIND::NT_OR:
        case NODE_KIND::NT_IMPLIES:
        case NODE_KIND::NT_XOR:
            dumpChainOp(kind, node->getChildren(), visited, ofs);
            break;
        // UF
        case NODE_KIND::NT_APPLY_UF:
            ofs << "(" << node->getName();
            for (auto& child : node->getChildren()) {
                ofs << " ";
                dumpSMTLIB2(child, visited, ofs);
            }
            ofs << ")";
            break;
        // ARITHMATIC COMMON OPERATORS
        case NODE_KIND::NT_ADD:
        case NODE_KIND::NT_MUL:
        case NODE_KIND::NT_IAND:
            dumpChainOp(kind, node->getChildren(), visited, ofs);
            break;
        case NODE_KIND::NT_POW2:
            dumpSingleOp(kind, node->getChild(0), visited, ofs);
            break;
        case NODE_KIND::NT_POW:
            dumpDoubleOp(kind, node->getChild(0), node->getChild(1), visited, ofs);
            break;
        case NODE_KIND::NT_SUB:
            dumpChainOp(kind, node->getChildren(), visited, ofs);
            break;
        case NODE_KIND::NT_NEG:
            dumpSingleOp(kind, node->getChild(0), visited, ofs);
            break;
        case NODE_KIND::NT_DIV_INT:
        case NODE_KIND::NT_DIV_REAL:
        case NODE_KIND::NT_MOD:
            dumpDoubleOp(kind, node->getChild(0), node->getChild(1), visited, ofs);
            break;
        case NODE_KIND::NT_ABS:
        case NODE_KIND::NT_SQRT:
        case NODE_KIND::NT_SAFESQRT:
        case NODE_KIND::NT_CEIL:
        case NODE_KIND::NT_FLOOR:
        case NODE_KIND::NT_ROUND:
            dumpSingleOp(kind, node->getChild(0), visited, ofs);
            break;
        // TRANSCENDENTAL ARITHMATIC
        case NODE_KIND::NT_EXP:
            dumpSingleOp(kind, node->getChild(0), visited, ofs);
            break;
        case NODE_KIND::NT_LOG:
            dumpDoubleOp(kind, node->getChild(0), node->getChild(1), visited, ofs);
            break;
        case NODE_KIND::NT_LN:
        case NODE_KIND::NT_LG:
        case NODE_KIND::NT_LB:
        case NODE_KIND::NT_SIN:
        case NODE_KIND::NT_COS:
        case NODE_KIND::NT_SEC:
        case NODE_KIND::NT_CSC:
        case NODE_KIND::NT_TAN:
        case NODE_KIND::NT_COT:
        case NODE_KIND::NT_ASIN:
        case NODE_KIND::NT_ACOS:
        case NODE_KIND::NT_ASEC:
        case NODE_KIND::NT_ACSC:
        case NODE_KIND::NT_ATAN:
        case NODE_KIND::NT_ACOT:
        case NODE_KIND::NT_SINH:
        case NODE_KIND::NT_COSH:
        case NODE_KIND::NT_TANH:
        case NODE_KIND::NT_SECH:
        case NODE_KIND::NT_CSCH:
        case NODE_KIND::NT_COTH:
        case NODE_KIND::NT_ASINH:
        case NODE_KIND::NT_ACOSH:
        case NODE_KIND::NT_ATANH:
        case NODE_KIND::NT_ASECH:
        case NODE_KIND::NT_ACSCH:
        case NODE_KIND::NT_ACOTH:
            dumpSingleOp(kind, node->getChild(0), visited, ofs);
            break;
        case NODE_KIND::NT_ATAN2:
            dumpDoubleOp(kind, node->getChild(0), node->getChild(1), visited, ofs);
            break;
        case NODE_KIND::NT_LE:
        case NODE_KIND::NT_LT:
        case NODE_KIND::NT_GE:
        case NODE_KIND::NT_GT:
            dumpDoubleOp(kind, node->getChild(0), node->getChild(1), visited, ofs);
            break;
        // ARITHMATIC CONVERSION
        case NODE_KIND::NT_TO_INT:
        case NODE_KIND::NT_TO_REAL:
            dumpSingleOp(kind, node->getChild(0), visited, ofs);
            break;
        // ARITHMATIC PROPERTIES
        case NODE_KIND::NT_IS_INT:
            dumpSingleOp(kind, node->getChild(0), visited, ofs);
            break;
        case NODE_KIND::NT_IS_DIVISIBLE:
            dumpDoubleOp(kind, node->getChild(0), node->getChild(1), visited, ofs);
            break;
        case NODE_KIND::NT_IS_PRIME:
        case NODE_KIND::NT_IS_EVEN:
        case NODE_KIND::NT_IS_ODD:
            dumpSingleOp(kind, node->getChild(0), visited, ofs);
            break;
        // ARITHMATIC CONSTANTS
        case NODE_KIND::NT_CONST_PI:
            ofs << "pi";
            break;
        case NODE_KIND::NT_CONST_E:
            ofs << "e";
            break;
        case NODE_KIND::NT_INFINITY:
            ofs << "inf";
            break;
        case NODE_KIND::NT_POS_INFINITY:
            ofs << "+inf";
            break;
        case NODE_KIND::NT_NEG_INFINITY:
            ofs << "-inf";
            break;
        case NODE_KIND::NT_NAN:
            ofs << "NaN";
            break;
        case NODE_KIND::NT_EPSILON:
            ofs << "epsilon";
            break;
        case NODE_KIND::NT_POS_EPSILON:
            ofs << "+epsilon";
            break;
        case NODE_KIND::NT_NEG_EPSILON:
            ofs << "-epsilon";
            break;
        case NODE_KIND::NT_GCD:
        case NODE_KIND::NT_LCM:
            dumpDoubleOp(kind, node->getChild(0), node->getChild(1), visited, ofs);
            break;
        case NODE_KIND::NT_FACT:
            dumpSingleOp(kind, node->getChild(0), visited, ofs);
            break;
        // BITVECTOR COMMON OPERATORS
        // Bit-wise operations
        case NODE_KIND::NT_BV_NOT:
            dumpSingleOp(kind, node->getChild(0), visited, ofs);
            break;
        case NODE_KIND::NT_BV_AND:
        case NODE_KIND::NT_BV_OR:
        case NODE_KIND::NT_BV_XOR:
        case NODE_KIND::NT_BV_NAND:
        case NODE_KIND::NT_BV_NOR:
        case NODE_KIND::NT_BV_XNOR:
            dumpChainOp(kind, node->getChildren(), visited, ofs);
            break;
        // Arithmetic operations
        case NODE_KIND::NT_BV_NEG:
            dumpSingleOp(kind, node->getChild(0), visited, ofs);
            break;
        case NODE_KIND::NT_BV_ADD:
        case NODE_KIND::NT_BV_SUB:
        case NODE_KIND::NT_BV_MUL:
        case NODE_KIND::NT_BV_COMP:
            dumpChainOp(kind, node->getChildren(), visited, ofs);
            break;
        case NODE_KIND::NT_BV_UDIV:
        case NODE_KIND::NT_BV_SDIV:
        case NODE_KIND::NT_BV_UREM:
        case NODE_KIND::NT_BV_SREM:
        case NODE_KIND::NT_BV_UMOD:
        case NODE_KIND::NT_BV_SMOD:
            dumpDoubleOp(kind, node->getChild(0), node->getChild(1), visited, ofs);
            break;
        // Arithmetic operations with overflow
        case NODE_KIND::NT_BV_NEGO:
            dumpSingleOp(kind, node->getChild(0), visited, ofs);
            break;
        case NODE_KIND::NT_BV_SADDO:
        case NODE_KIND::NT_BV_UADDO:
        case NODE_KIND::NT_BV_SMULO:
        case NODE_KIND::NT_BV_UMULO:
            dumpChainOp(kind, node->getChildren(), visited, ofs);
            break;
        case NODE_KIND::NT_BV_SDIVO:
        case NODE_KIND::NT_BV_UDIVO:
        case NODE_KIND::NT_BV_SREMO:
        case NODE_KIND::NT_BV_UREMO:
        case NODE_KIND::NT_BV_SMODO:
        case NODE_KIND::NT_BV_UMODO:
            dumpDoubleOp(kind, node->getChild(0), node->getChild(1), visited, ofs);
            break;
        // Shift operations
        case NODE_KIND::NT_BV_SHL:
        case NODE_KIND::NT_BV_LSHR:
        case NODE_KIND::NT_BV_ASHR:
            dumpDoubleOp(kind, node->getChild(0), node->getChild(1), visited, ofs);
            break;
        // Function
        case NODE_KIND::NT_BV_CONCAT:
            dumpChainOp(kind, node->getChildren(), visited, ofs);
            break;
        case NODE_KIND::NT_BV_EXTRACT:
            ofs << "((_ extract ";
            dumpSMTLIB2(node->getChild(1), visited, ofs);
            ofs << " ";
            dumpSMTLIB2(node->getChild(2), visited, ofs);
            ofs << ") ";
            dumpSMTLIB2(node->getChild(0), visited, ofs);
            ofs << ")";
            break;
        case NODE_KIND::NT_BV_REPEAT:
        case NODE_KIND::NT_BV_ZERO_EXT:
        case NODE_KIND::NT_BV_SIGN_EXT:
        case NODE_KIND::NT_BV_ROTATE_LEFT:
        case NODE_KIND::NT_BV_ROTATE_RIGHT:
            ofs << "((_ " + kindToString(kind) + " ";
            dumpSMTLIB2(node->getChild(1), visited, ofs);
            ofs << ") ";
            dumpSMTLIB2(node->getChild(0), visited, ofs);
            ofs << ")";
            break;
        // BITVECTOR COMP
        case NODE_KIND::NT_BV_ULT:
        case NODE_KIND::NT_BV_ULE:
        case NODE_KIND::NT_BV_UGT:
        case NODE_KIND::NT_BV_UGE:
        case NODE_KIND::NT_BV_SLT:
        case NODE_KIND::NT_BV_SLE:
        case NODE_KIND::NT_BV_SGT:
        case NODE_KIND::NT_BV_SGE:
            dumpDoubleOp(kind, node->getChild(0), node->getChild(1), visited, ofs);
            break;
        // BITVECTOR CONVERSION
        case NODE_KIND::NT_BV_TO_NAT:
        case NODE_KIND::NT_NAT_TO_BV:
        case NODE_KIND::NT_BV_TO_INT:
        case NODE_KIND::NT_INT_TO_BV:
            dumpSingleOp(kind, node->getChild(0), visited, ofs);
            break;
        // FLOATING POINT COMMON OPERATORS
        case NODE_KIND::NT_FP_ADD:
        case NODE_KIND::NT_FP_SUB:
        case NODE_KIND::NT_FP_MUL:
            dumpChainOp(kind, node->getChildren(), visited, ofs);
            break;
        case NODE_KIND::NT_FP_DIV:
            dumpDoubleOp(kind, node->getChild(0), node->getChild(1), visited, ofs);
            break;
        case NODE_KIND::NT_FP_ABS:
        case NODE_KIND::NT_FP_NEG:
            dumpSingleOp(kind, node->getChild(0), visited, ofs);
            break;
        case NODE_KIND::NT_FP_REM:
            dumpDoubleOp(kind, node->getChild(0), node->getChild(1), visited, ofs);
            break;
        case NODE_KIND::NT_FP_FMA:
            dumpTripleOp(kind, node->getChild(0), node->getChild(1), node->getChild(2), visited, ofs);
            break;
        case NODE_KIND::NT_FP_SQRT:
            dumpSingleOp(kind, node->getChild(0), visited, ofs);
            break;
        case NODE_KIND::NT_FP_ROUND_TO_INTEGRAL:
            dumpSingleOp(kind, node->getChild(0), visited, ofs);
            break;
        case NODE_KIND::NT_FP_MIN:
        case NODE_KIND::NT_FP_MAX:
            dumpChainOp(kind, node->getChildren(), visited, ofs);
            break;
        // FLOATING POINT COMP
        case NODE_KIND::NT_FP_LE:
        case NODE_KIND::NT_FP_LT:
        case NODE_KIND::NT_FP_GE:
        case NODE_KIND::NT_FP_GT:
        case NODE_KIND::NT_FP_EQ:
        case NODE_KIND::NT_FP_NE:
            dumpDoubleOp(kind, node->getChild(0), node->getChild(1), visited, ofs);
            break;
        // FLOATING POINT CONVERSION
        case NODE_KIND::NT_FP_TO_UBV:
        case NODE_KIND::NT_FP_TO_SBV:
        case NODE_KIND::NT_FP_TO_REAL:
        case NODE_KIND::NT_FP_TO_FP:
            dumpSingleOp(kind, node->getChild(0), visited, ofs);
            break;
        // FLOATING POINT PROPERTIES
        case NODE_KIND::NT_FP_IS_NORMAL:
        case NODE_KIND::NT_FP_IS_SUBNORMAL:
        case NODE_KIND::NT_FP_IS_ZERO:
        case NODE_KIND::NT_FP_IS_INF:
        case NODE_KIND::NT_FP_IS_NAN:
        case NODE_KIND::NT_FP_IS_NEG:
        case NODE_KIND::NT_FP_IS_POS:
            dumpSingleOp(kind, node->getChild(0), visited, ofs);
            break;
        // ARRAY
        case NODE_KIND::NT_SELECT:
            dumpDoubleOp(kind, node->getChild(0), node->getChild(1), visited, ofs);
            break;
        case NODE_KIND::NT_STORE:
            dumpTripleOp(kind, node->getChild(0), node->getChild(1), node->getChild(2), visited, ofs);
            break;
        // STRINGS COMMON OPERATORS
        case NODE_KIND::NT_STR_LEN:
            dumpSingleOp(kind, node->getChild(0), visited, ofs);
            break;
        case NODE_KIND::NT_STR_CONCAT:
            dumpChainOp(kind, node->getChildren(), visited, ofs);
            break;
        case NODE_KIND::NT_STR_SUBSTR:
            dumpTripleOp(kind, node->getChild(0), node->getChild(1), node->getChild(2), visited, ofs);
            break;
        case NODE_KIND::NT_STR_PREFIXOF:
        case NODE_KIND::NT_STR_SUFFIXOF:
            dumpDoubleOp(kind, node->getChild(0), node->getChild(1), visited, ofs);
            break;
        case NODE_KIND::NT_STR_INDEXOF:
            dumpTripleOp(kind, node->getChild(0), node->getChild(1), node->getChild(2), visited, ofs);
            break;
        case NODE_KIND::NT_STR_CHARAT: 
            dumpDoubleOp(kind, node->getChild(0), node->getChild(1), visited, ofs);
            break;
        case NODE_KIND::NT_STR_UPDATE:
        case NODE_KIND::NT_STR_REPLACE:
        case NODE_KIND::NT_STR_REPLACE_ALL:
        case NODE_KIND::NT_STR_SPLIT_AT:
        case NODE_KIND::NT_STR_SPLIT_REST:
            dumpTripleOp(kind, node->getChild(0), node->getChild(1), node->getChild(2), visited, ofs);
            break;
        case NODE_KIND::NT_STR_TO_LOWER:
        case NODE_KIND::NT_STR_TO_UPPER:
        case NODE_KIND::NT_STR_REV:
            dumpSingleOp(kind, node->getChild(0), visited, ofs);
            break;
        case NODE_KIND::NT_STR_SPLIT:
        case NODE_KIND::NT_STR_NUM_SPLITS:
            dumpDoubleOp(kind, node->getChild(0), node->getChild(1), visited, ofs);
            break;
        // STRINGS COMP
        case NODE_KIND::NT_STR_LT:
        case NODE_KIND::NT_STR_LE:
        case NODE_KIND::NT_STR_GT:
        case NODE_KIND::NT_STR_GE:
            dumpDoubleOp(kind, node->getChild(0), node->getChild(1), visited, ofs);
            break;
        // STRINGS PROPERTIES
        case NODE_KIND::NT_STR_IN_REG:
        case NODE_KIND::NT_STR_CONTAINS:
            dumpDoubleOp(kind, node->getChild(0), node->getChild(1), visited, ofs);
            break;
        case NODE_KIND::NT_STR_IS_DIGIT:
            dumpSingleOp(kind, node->getChild(0), visited, ofs);
            break;
        // STRINGS CONVERSION
        case NODE_KIND::NT_STR_FROM_INT:
        case NODE_KIND::NT_STR_TO_INT:
        case NODE_KIND::NT_STR_TO_REG:
        case NODE_KIND::NT_STR_TO_CODE:
        case NODE_KIND::NT_STR_FROM_CODE:
            dumpSingleOp(kind, node->getChild(0), visited, ofs);
            break;
        case NODE_KIND::NT_REG_NONE:
            ofs << "re.none";
            break;
        case NODE_KIND::NT_REG_ALL:
            ofs << "re.all";
            break;
        case NODE_KIND::NT_REG_ALLCHAR:
            ofs << "re.allchar";
            break;
        case NODE_KIND::NT_REG_CONCAT:
        case NODE_KIND::NT_REG_UNION:
        case NODE_KIND::NT_REG_INTER:
        case NODE_KIND::NT_REG_DIFF:
            dumpChainOp(kind, node->getChildren(), visited, ofs);
            break;
        case NODE_KIND::NT_REG_STAR:
        case NODE_KIND::NT_REG_PLUS:
        case NODE_KIND::NT_REG_OPT:
            dumpSingleOp(kind, node->getChild(0), visited, ofs);
            break;
        case NODE_KIND::NT_REG_RANGE:
            dumpDoubleOp(kind, node->getChild(0), node->getChild(1), visited, ofs);
            break;
        case NODE_KIND::NT_REG_REPEAT:
            dumpDoubleOp(kind, node->getChild(0), node->getChild(1), visited, ofs);
            break;
        case NODE_KIND::NT_REG_LOOP:
            ofs << "((_ re.loop ";
            dumpSMTLIB2(node->getChild(1), visited, ofs);
            ofs << " ";
            dumpSMTLIB2(node->getChild(2), visited, ofs);
            ofs << ") ";
            dumpSMTLIB2(node->getChild(0), visited, ofs);
            ofs << ")";
            break;
        case NODE_KIND::NT_REG_COMPLEMENT:
            dumpSingleOp(kind, node->getChild(0), visited, ofs);
            break;
        // INTERVAL
        case NODE_KIND::NT_MAX:
        case NODE_KIND::NT_MIN:
            dumpChainOp(kind, node->getChildren(), visited, ofs);
            break;
        // STRINGS RE FUNCTIONS
        case NODE_KIND::NT_STR_REPLACE_REG:
        case NODE_KIND::NT_STR_REPLACE_REG_ALL:
        case NODE_KIND::NT_STR_INDEXOF_REG:
            dumpTripleOp(kind, node->getChild(0), node->getChild(1), node->getChild(2), visited, ofs);
            break;
        // LET, FROM HERE TODO
        case NODE_KIND::NT_LET:
            ofs << "(let (";
            for(size_t i=1;i<node->getChildrenSize();i++){
                if (i > 1) ofs << " ";  // add space for multiple bindings
                ofs << "(" << node->getChild(i)->getPureName() << " ";
                dumpSMTLIB2(node->getChild(i)->getChild(0), visited, ofs);
                ofs << ")";  // close each binding's right parenthesis
            }
            ofs << ") ";  // close binding list
            dumpSMTLIB2(node->getChild(0), visited, ofs);  // output body
            ofs << ")";  // close the whole let expression
            break;
        case NODE_KIND::NT_LET_CHAIN:
            // let-chain:
            // children: [LET_BIND_VAR_LIST, LET_BIND_VAR_LIST, ..., Body]
            // output the let-binding list
            for(size_t i=0;i<node->getChildrenSize();i++){
                if(i < node->getChildrenSize() - 1){ // LET_BIND_VAR_LIST
                    condAssert(node->getChild(i)->isLetBindVarList(), "NT_LET_CHAIN: child is not LET_BIND_VAR_LIST");
                    auto var_list = node->getChild(i);
                    // output let + binding list
                    ofs << "(let (";
                    for(size_t j=0;j<var_list->getChildrenSize();j++){
                        if(j==0) ofs << "(" << var_list->getChild(j)->getPureName() << " ";
                        else ofs << " (" << var_list->getChild(j)->getPureName() << " ";
                        auto child_0 = var_list->getChild(j)->getChild(0);
                        dumpSMTLIB2(child_0, visited, ofs);
                        ofs << ")"; // close each binding's right parenthesis and add space
                    }
                    ofs << ") ";
                }
                else{ // Body
                    dumpSMTLIB2(node->getChild(i), visited, ofs);
                }
            }
            for(size_t i=0;i<node->getChildrenSize() - 1;i++){ // close the let-binding list
                ofs << ")";
            }
            break;
        case NODE_KIND::NT_LET_BIND_VAR:
            ofs << node->getPureName();
            break;
        case NODE_KIND::NT_LET_BIND_VAR_LIST:
            ofs << "( ";
            for(size_t i=1;i<node->getChildrenSize();i++){
                if(i==1) ofs << "(" << node->getChild(i)->getPureName() << " ";
                else ofs << " (" << node->getChild(i)->getPureName() << " ";
                auto child_0 = node->getChild(i)->getChild(0);
                dumpSMTLIB2(child_0, visited, ofs); // dump the value of the binding
                ofs << ")"; // close each binding's right parenthesis
            }
            ofs << ")";
            break;
        // ITE
        case NODE_KIND::NT_ITE:
            dumpTripleOp(kind, node->getChild(0), node->getChild(1), node->getChild(2), visited, ofs);
            break;
        // QUANTIFIERS
        case NODE_KIND::NT_FORALL:
        case NODE_KIND::NT_EXISTS:
            dumpQuantOp(kind, node->getChildren(), visited, ofs);
            break;
        case NODE_KIND::NT_QUANT_VAR:
            ofs << node->getName();
            break;
        // FUNC
        case NODE_KIND::NT_FUNC_DEC:
            ofs << node->getName();
            break;
        case NODE_KIND::NT_FUNC_DEF:
            ofs << node->getName();
            break;
        case NODE_KIND::NT_FUNC_PARAM:
            ofs << node->getName();
            break;
        case NODE_KIND::NT_FUNC_APPLY:{
            ofs << "(" + node->getName();
            for(size_t i=1;i<node->getChildrenSize();i++){
                ofs << " ";
                dumpSMTLIB2(node->getChild(i), visited, ofs);
            }
            ofs << ")";
            break;
        }
        default:
            ofs << "UNKNOWN_KIND";
        }
    }
    
    void dumpSMTLIB2(const std::shared_ptr<DAGNode>& root, std::ofstream& ofs) {
        std::unordered_set<std::shared_ptr<DAGNode>> visited;
        dumpSMTLIB2(root, visited, ofs);
    }

    void dumpSMTLIB2(const std::vector<std::shared_ptr<DAGNode>>& assertions, std::ofstream& ofs) {
        for (size_t i = 0; i < assertions.size(); i++) {
            ofs << "(assert ";
            dumpSMTLIB2(assertions[i], ofs);
            ofs << ")\n";
        }
    }

    void dumpFuncDef(const std::shared_ptr<DAGNode>& node, std::ofstream& ofs) {
        ofs << "(define-fun " << node->getName() << " (";
        for (size_t i = 1; i < node->getChildrenSize(); i++) {
            if (i > 1) ofs << " ";
            ofs << "(" << node->getChild(i)->getName() << " " << node->getChild(i)->getSort()->toString() << ")";
        }
        ofs << ") " << node->getChild(0)->getSort()->toString() << " ";
        dumpSMTLIB2(node->getChild(0), ofs);
        ofs << ")\n";
    }

    void dumpFuncDec(const std::shared_ptr<DAGNode>& node, std::ofstream& ofs) {
        ofs << "(declare-fun " << node->getName() << " (";
        for (size_t i = 1; i < node->getChildrenSize(); i++) {
            if (i > 1) ofs << " ";
            ofs << node->getChild(i)->getSort()->toString();
        }
        ofs << ") " << node->getChild(0)->getSort()->toString() << ")";
    }

=======
>>>>>>> 312cffd0
    // NodeManager
    
    // Static constant node definitions
    const std::shared_ptr<DAGNode> NodeManager::NULL_NODE = std::make_shared<DAGNode>(NULL_SORT, NODE_KIND::NT_NULL, "null");
    const std::shared_ptr<DAGNode> NodeManager::UNKNOWN_NODE = std::make_shared<DAGNode>(UNKNOWN_SORT, NODE_KIND::NT_UNKNOWN, "unknown");
    const std::shared_ptr<DAGNode> NodeManager::TRUE_NODE = std::make_shared<DAGNode>(BOOL_SORT, NODE_KIND::NT_CONST_TRUE, "true");
    const std::shared_ptr<DAGNode> NodeManager::FALSE_NODE = std::make_shared<DAGNode>(BOOL_SORT, NODE_KIND::NT_CONST_FALSE, "false");
    const std::shared_ptr<DAGNode> NodeManager::E_NODE = std::make_shared<DAGNode>(REAL_SORT, NODE_KIND::NT_CONST_E, "e");
    const std::shared_ptr<DAGNode> NodeManager::PI_NODE = std::make_shared<DAGNode>(REAL_SORT, NODE_KIND::NT_CONST_PI, "pi");
    // const std::shared_ptr<DAGNode> NodeManager::INF_NODE = std::make_shared<DAGNode>(EXT_SORT, NODE_KIND::NT_INFINITY, "INF");
    // const std::shared_ptr<DAGNode> NodeManager::POS_INF_NODE = std::make_shared<DAGNode>(EXT_SORT, NODE_KIND::NT_POS_INFINITY, "+INF");
    // const std::shared_ptr<DAGNode> NodeManager::NEG_INF_NODE = std::make_shared<DAGNode>(EXT_SORT, NODE_KIND::NT_NEG_INFINITY, "-INF");
    const std::shared_ptr<DAGNode> NodeManager::NAN_NODE = std::make_shared<DAGNode>(EXT_SORT, NODE_KIND::NT_NAN, "NaN");
    const std::shared_ptr<DAGNode> NodeManager::EPSILON_NODE = std::make_shared<DAGNode>(EXT_SORT, NODE_KIND::NT_EPSILON, "EPSILON");
    const std::shared_ptr<DAGNode> NodeManager::POS_EPSILON_NODE = std::make_shared<DAGNode>(EXT_SORT, NODE_KIND::NT_POS_EPSILON, "+EPSILON");
    const std::shared_ptr<DAGNode> NodeManager::NEG_EPSILON_NODE = std::make_shared<DAGNode>(EXT_SORT, NODE_KIND::NT_NEG_EPSILON, "-EPSILON");
    
    // infinity
    const std::shared_ptr<DAGNode> NodeManager::STR_INF_NODE = std::make_shared<DAGNode>(STR_SORT, NODE_KIND::NT_INFINITY, "INF");
    const std::shared_ptr<DAGNode> NodeManager::STR_POS_INF_NODE = std::make_shared<DAGNode>(STR_SORT, NODE_KIND::NT_POS_INFINITY, "+INF");
    const std::shared_ptr<DAGNode> NodeManager::STR_NEG_INF_NODE = std::make_shared<DAGNode>(STR_SORT, NODE_KIND::NT_NEG_INFINITY, "-INF");
    const std::shared_ptr<DAGNode> NodeManager::INT_INF_NODE = std::make_shared<DAGNode>(INT_SORT, NODE_KIND::NT_INFINITY, "INF");
    const std::shared_ptr<DAGNode> NodeManager::INT_POS_INF_NODE = std::make_shared<DAGNode>(INT_SORT, NODE_KIND::NT_POS_INFINITY, "+INF");
    const std::shared_ptr<DAGNode> NodeManager::INT_NEG_INF_NODE = std::make_shared<DAGNode>(INT_SORT, NODE_KIND::NT_NEG_INFINITY, "-INF");
    const std::shared_ptr<DAGNode> NodeManager::REAL_INF_NODE = std::make_shared<DAGNode>(REAL_SORT, NODE_KIND::NT_INFINITY, "INF");
    const std::shared_ptr<DAGNode> NodeManager::REAL_POS_INF_NODE = std::make_shared<DAGNode>(REAL_SORT, NODE_KIND::NT_POS_INFINITY, "+INF");
    const std::shared_ptr<DAGNode> NodeManager::REAL_NEG_INF_NODE = std::make_shared<DAGNode>(REAL_SORT, NODE_KIND::NT_NEG_INFINITY, "-INF");

    NodeManager::NodeManager() {
        // 1. Reserve before inserting anything
        nodes.reserve(65536);
        for (size_t i = 0; i < NUM_KINDS; i++) {
            NODE_KIND kind = static_cast<NODE_KIND>(i);
            if (static_kinds.count(kind) > 0) {
                node_buckets[i].reserve(1);
            }
            else{
                node_buckets[i].reserve(2048);
            }
        }
        // 2. Initialize static constant nodes and insert them into buckets
        initializeStaticNodes();
    }

    NodeManager::~NodeManager(){
        clear();
    }

    std::shared_ptr<DAGNode> NodeManager::getNode(const size_t index) const{
        return nodes[index];
    }
    size_t NodeManager::getIndex(const std::shared_ptr<DAGNode>& node) const{
        auto bucket_index = static_cast<size_t>(node->getKind());
        auto it = node_buckets[bucket_index].find(node);
        if(it != node_buckets[bucket_index].end()){
            return it->second;
        }
        return -1;
    }
    size_t NodeManager::size() const{
        return nodes.size();
    }

    void NodeManager::clear() {
        for (auto& node : nodes) {
            node->clear();
        }
        nodes.clear();
        for (auto& bucket : node_buckets) {
            bucket.clear();
        }
    }
    
    std::shared_ptr<DAGNode> NodeManager::insertNodeToBucket(const std::shared_ptr<DAGNode>& node) {
        auto bucket_index = static_cast<size_t>(node->getKind());
        auto it = node_buckets[bucket_index].find(node);
        if(it != node_buckets[bucket_index].end()){
            return nodes[it->second];
        }
        node_buckets[bucket_index].insert(std::pair<std::shared_ptr<DAGNode>, size_t>(node, nodes.size()));
        nodes.emplace_back(node);
        return node;
    }

    void NodeManager::initializeStaticNodes() {
        // Basic constants
        insertNodeToBucket(NULL_NODE);
        insertNodeToBucket(UNKNOWN_NODE);
        insertNodeToBucket(TRUE_NODE);
        insertNodeToBucket(FALSE_NODE);
        insertNodeToBucket(E_NODE);
        insertNodeToBucket(PI_NODE);
        insertNodeToBucket(NAN_NODE);
        insertNodeToBucket(EPSILON_NODE);
        insertNodeToBucket(POS_EPSILON_NODE);
        insertNodeToBucket(NEG_EPSILON_NODE);
        
        // Infinity nodes
        insertNodeToBucket(STR_INF_NODE);
        insertNodeToBucket(STR_POS_INF_NODE);
        insertNodeToBucket(STR_NEG_INF_NODE);
        insertNodeToBucket(INT_INF_NODE);
        insertNodeToBucket(INT_POS_INF_NODE);
        insertNodeToBucket(INT_NEG_INF_NODE);
        insertNodeToBucket(REAL_INF_NODE);
        insertNodeToBucket(REAL_POS_INF_NODE);
        insertNodeToBucket(REAL_NEG_INF_NODE);
    }

    std::shared_ptr<DAGNode> NodeManager::createNode(std::shared_ptr<Sort> sort, NODE_KIND kind, std::string name, std::vector<std::shared_ptr<DAGNode>> children) {
        auto node = std::make_shared<DAGNode>(sort, kind, name, children);
        return insertNodeToBucket(node);
    }

    std::shared_ptr<DAGNode> NodeManager::createNode(std::shared_ptr<Sort> sort, NODE_KIND kind, std::string name) {
        auto node = std::make_shared<DAGNode>(sort, kind, name);
        return insertNodeToBucket(node);
    }

    std::shared_ptr<DAGNode> NodeManager::createNode(std::shared_ptr<Sort> sort, NODE_KIND kind) {
        auto node = std::make_shared<DAGNode>(sort, kind);
        return insertNodeToBucket(node);
    }

    std::shared_ptr<DAGNode> NodeManager::createNode(std::shared_ptr<Sort> sort) {
        auto node = std::make_shared<DAGNode>(sort);
        return insertNodeToBucket(node);
    }

    std::shared_ptr<DAGNode> NodeManager::createNode() {
        auto node = std::make_shared<DAGNode>();
        return insertNodeToBucket(node);
    }

    std::shared_ptr<DAGNode> NodeManager::createNode(NODE_KIND kind, std::string name) {
        auto node = std::make_shared<DAGNode>(kind, name);
        return insertNodeToBucket(node);
    }

    std::shared_ptr<DAGNode> NodeManager::createNode(NODE_KIND kind) {
        auto node = std::make_shared<DAGNode>(kind);
        return insertNodeToBucket(node);
    }

    std::shared_ptr<DAGNode> NodeManager::createNode(std::shared_ptr<Sort> sort, const Integer& v) {
        auto node = std::make_shared<DAGNode>(sort, v);
        return insertNodeToBucket(node);
    }

    std::shared_ptr<DAGNode> NodeManager::createNode(std::shared_ptr<Sort> sort, const Real& v) {
        auto node = std::make_shared<DAGNode>(sort, v);
        return insertNodeToBucket(node);
    }

    std::shared_ptr<DAGNode> NodeManager::createNode(std::shared_ptr<Sort> sort, const double& v) {
        auto node = std::make_shared<DAGNode>(sort, v);
        return insertNodeToBucket(node);
    }

    std::shared_ptr<DAGNode> NodeManager::createNode(std::shared_ptr<Sort> sort, const int& v) {
        auto node = std::make_shared<DAGNode>(sort, v);
        return insertNodeToBucket(node);
    }

    std::shared_ptr<DAGNode> NodeManager::createNode(std::shared_ptr<Sort> sort, const bool& v) {
        auto node = std::make_shared<DAGNode>(sort, v);
        return insertNodeToBucket(node);
    }

    std::shared_ptr<DAGNode> NodeManager::createNode(const std::string& n) {
        auto node = std::make_shared<DAGNode>(n);
        return insertNodeToBucket(node);
    }

}<|MERGE_RESOLUTION|>--- conflicted
+++ resolved
@@ -500,646 +500,6 @@
         return res;
     }
 
-<<<<<<< HEAD
-    // dump the node to the ofstream
-    void dumpSingleOp(const NODE_KIND& kind, const std::shared_ptr<DAGNode>& p, std::unordered_set<std::shared_ptr<DAGNode>>& visited, std::ofstream& ofs){
-        ofs << "(" + kindToString(kind) + " ";
-        dumpSMTLIB2(p, visited, ofs);
-        ofs << ")";
-    }
-
-    void dumpDoubleOp(const NODE_KIND& kind, const std::shared_ptr<DAGNode>& l, const std::shared_ptr<DAGNode>& r, std::unordered_set<std::shared_ptr<DAGNode>>& visited, std::ofstream& ofs){
-        ofs << "(" + kindToString(kind) + " ";
-        dumpSMTLIB2(l, visited, ofs);
-        ofs << " ";
-        dumpSMTLIB2(r, visited, ofs);
-        ofs << ")";
-    }
-
-    void dumpTripleOp(const NODE_KIND& kind, const std::shared_ptr<DAGNode>& l, const std::shared_ptr<DAGNode>& m, const std::shared_ptr<DAGNode>& r, std::unordered_set<std::shared_ptr<DAGNode>>& visited, std::ofstream& ofs){
-        ofs << "(" + kindToString(kind) + " ";
-        dumpSMTLIB2(l, visited, ofs);
-        ofs << " ";
-        dumpSMTLIB2(m, visited, ofs);
-        ofs << " ";
-        dumpSMTLIB2(r, visited, ofs);
-        ofs << ")";
-    }
-
-    void dumpChainOp(const NODE_KIND& kind, const std::vector<std::shared_ptr<DAGNode>>& p, std::unordered_set<std::shared_ptr<DAGNode>>& visited, std::ofstream& ofs){
-        ofs << "(" + kindToString(kind);
-        for (auto& node : p){
-            ofs << " ";
-            dumpSMTLIB2(node, visited, ofs);
-        }
-        ofs << ")";
-    }
-
-    void dumpQuantOp(const NODE_KIND& kind, const std::vector<std::shared_ptr<DAGNode>>& p, std::unordered_set<std::shared_ptr<DAGNode>>& visited, std::ofstream& ofs){
-        ofs << "(" + kindToString(kind) + " (";
-        for(size_t i=1;i<p.size();i++){
-            if(i==1){
-                ofs << "(";
-                dumpSMTLIB2(p[i], visited, ofs);
-                ofs << " " + p[i]->getSort()->toString() + ")";
-            } 
-            else {
-                ofs << " (";
-                dumpSMTLIB2(p[i], visited, ofs);
-                ofs << " " + p[i]->getSort()->toString() + ")";
-            }
-        }
-        ofs << ") ";
-        dumpSMTLIB2(p[0], visited, ofs);
-        ofs << ")";
-    }
-
-    void dumpSMTLIB2(const std::shared_ptr<DAGNode>& node, std::unordered_set<std::shared_ptr<DAGNode>>& visited, std::ofstream& ofs){
-        if(visited.find(node) != visited.end()){
-            ofs << dumpSMTLIB2(node);
-            return;
-        }
-        visited.insert(node);
-        // switch on the kind of the node
-        auto kind = node->getKind();
-        switch (kind)
-        {
-        case NODE_KIND::NT_UNKNOWN:
-            std::cout<<"Unknown kind"<<std::endl;
-            condAssert(false, "Encountered unknown kind node");
-            break;
-        case NODE_KIND::NT_ERROR:
-            std::cout<<"Error kind"<<std::endl;
-            condAssert(false, "Encountered error kind node");
-            break;
-        case NODE_KIND::NT_NULL:
-            std::cout<<"Null kind"<<std::endl;
-            condAssert(false, "Encountered null kind node");
-            ofs << "NULL";
-            break;
-        case NODE_KIND::NT_CONST_TRUE:
-            ofs << "true";
-            break;
-        case NODE_KIND::NT_CONST_FALSE:
-            ofs << "false";
-            break;
-        // CORE OPERATORS
-        case NODE_KIND::NT_EQ:
-        case NODE_KIND::NT_EQ_BOOL:
-        case NODE_KIND::NT_EQ_OTHER:
-            dumpDoubleOp(kind, node->getChild(0), node->getChild(1), visited, ofs);
-            break;
-        case NODE_KIND::NT_DISTINCT:
-        case NODE_KIND::NT_DISTINCT_BOOL:
-        case NODE_KIND::NT_DISTINCT_OTHER:
-            dumpChainOp(kind, node->getChildren(), visited, ofs);
-            break;
-        // CONSTANT / VARIABLE
-        case NODE_KIND::NT_CONST:
-            ofs << dumpConst(node->getName(), node->getSort());
-            break;
-        case NODE_KIND::NT_VAR:
-            ofs << node->getName();
-            break;
-        // BOOLEAN
-        case NODE_KIND::NT_NOT:
-            dumpSingleOp(kind, node->getChild(0), visited, ofs);
-            break;
-        case NODE_KIND::NT_AND:
-        case NODE_KIND::NT_OR:
-        case NODE_KIND::NT_IMPLIES:
-        case NODE_KIND::NT_XOR:
-            dumpChainOp(kind, node->getChildren(), visited, ofs);
-            break;
-        // UF
-        case NODE_KIND::NT_APPLY_UF:
-            ofs << "(" << node->getName();
-            for (auto& child : node->getChildren()) {
-                ofs << " ";
-                dumpSMTLIB2(child, visited, ofs);
-            }
-            ofs << ")";
-            break;
-        // ARITHMATIC COMMON OPERATORS
-        case NODE_KIND::NT_ADD:
-        case NODE_KIND::NT_MUL:
-        case NODE_KIND::NT_IAND:
-            dumpChainOp(kind, node->getChildren(), visited, ofs);
-            break;
-        case NODE_KIND::NT_POW2:
-            dumpSingleOp(kind, node->getChild(0), visited, ofs);
-            break;
-        case NODE_KIND::NT_POW:
-            dumpDoubleOp(kind, node->getChild(0), node->getChild(1), visited, ofs);
-            break;
-        case NODE_KIND::NT_SUB:
-            dumpChainOp(kind, node->getChildren(), visited, ofs);
-            break;
-        case NODE_KIND::NT_NEG:
-            dumpSingleOp(kind, node->getChild(0), visited, ofs);
-            break;
-        case NODE_KIND::NT_DIV_INT:
-        case NODE_KIND::NT_DIV_REAL:
-        case NODE_KIND::NT_MOD:
-            dumpDoubleOp(kind, node->getChild(0), node->getChild(1), visited, ofs);
-            break;
-        case NODE_KIND::NT_ABS:
-        case NODE_KIND::NT_SQRT:
-        case NODE_KIND::NT_SAFESQRT:
-        case NODE_KIND::NT_CEIL:
-        case NODE_KIND::NT_FLOOR:
-        case NODE_KIND::NT_ROUND:
-            dumpSingleOp(kind, node->getChild(0), visited, ofs);
-            break;
-        // TRANSCENDENTAL ARITHMATIC
-        case NODE_KIND::NT_EXP:
-            dumpSingleOp(kind, node->getChild(0), visited, ofs);
-            break;
-        case NODE_KIND::NT_LOG:
-            dumpDoubleOp(kind, node->getChild(0), node->getChild(1), visited, ofs);
-            break;
-        case NODE_KIND::NT_LN:
-        case NODE_KIND::NT_LG:
-        case NODE_KIND::NT_LB:
-        case NODE_KIND::NT_SIN:
-        case NODE_KIND::NT_COS:
-        case NODE_KIND::NT_SEC:
-        case NODE_KIND::NT_CSC:
-        case NODE_KIND::NT_TAN:
-        case NODE_KIND::NT_COT:
-        case NODE_KIND::NT_ASIN:
-        case NODE_KIND::NT_ACOS:
-        case NODE_KIND::NT_ASEC:
-        case NODE_KIND::NT_ACSC:
-        case NODE_KIND::NT_ATAN:
-        case NODE_KIND::NT_ACOT:
-        case NODE_KIND::NT_SINH:
-        case NODE_KIND::NT_COSH:
-        case NODE_KIND::NT_TANH:
-        case NODE_KIND::NT_SECH:
-        case NODE_KIND::NT_CSCH:
-        case NODE_KIND::NT_COTH:
-        case NODE_KIND::NT_ASINH:
-        case NODE_KIND::NT_ACOSH:
-        case NODE_KIND::NT_ATANH:
-        case NODE_KIND::NT_ASECH:
-        case NODE_KIND::NT_ACSCH:
-        case NODE_KIND::NT_ACOTH:
-            dumpSingleOp(kind, node->getChild(0), visited, ofs);
-            break;
-        case NODE_KIND::NT_ATAN2:
-            dumpDoubleOp(kind, node->getChild(0), node->getChild(1), visited, ofs);
-            break;
-        case NODE_KIND::NT_LE:
-        case NODE_KIND::NT_LT:
-        case NODE_KIND::NT_GE:
-        case NODE_KIND::NT_GT:
-            dumpDoubleOp(kind, node->getChild(0), node->getChild(1), visited, ofs);
-            break;
-        // ARITHMATIC CONVERSION
-        case NODE_KIND::NT_TO_INT:
-        case NODE_KIND::NT_TO_REAL:
-            dumpSingleOp(kind, node->getChild(0), visited, ofs);
-            break;
-        // ARITHMATIC PROPERTIES
-        case NODE_KIND::NT_IS_INT:
-            dumpSingleOp(kind, node->getChild(0), visited, ofs);
-            break;
-        case NODE_KIND::NT_IS_DIVISIBLE:
-            dumpDoubleOp(kind, node->getChild(0), node->getChild(1), visited, ofs);
-            break;
-        case NODE_KIND::NT_IS_PRIME:
-        case NODE_KIND::NT_IS_EVEN:
-        case NODE_KIND::NT_IS_ODD:
-            dumpSingleOp(kind, node->getChild(0), visited, ofs);
-            break;
-        // ARITHMATIC CONSTANTS
-        case NODE_KIND::NT_CONST_PI:
-            ofs << "pi";
-            break;
-        case NODE_KIND::NT_CONST_E:
-            ofs << "e";
-            break;
-        case NODE_KIND::NT_INFINITY:
-            ofs << "inf";
-            break;
-        case NODE_KIND::NT_POS_INFINITY:
-            ofs << "+inf";
-            break;
-        case NODE_KIND::NT_NEG_INFINITY:
-            ofs << "-inf";
-            break;
-        case NODE_KIND::NT_NAN:
-            ofs << "NaN";
-            break;
-        case NODE_KIND::NT_EPSILON:
-            ofs << "epsilon";
-            break;
-        case NODE_KIND::NT_POS_EPSILON:
-            ofs << "+epsilon";
-            break;
-        case NODE_KIND::NT_NEG_EPSILON:
-            ofs << "-epsilon";
-            break;
-        case NODE_KIND::NT_GCD:
-        case NODE_KIND::NT_LCM:
-            dumpDoubleOp(kind, node->getChild(0), node->getChild(1), visited, ofs);
-            break;
-        case NODE_KIND::NT_FACT:
-            dumpSingleOp(kind, node->getChild(0), visited, ofs);
-            break;
-        // BITVECTOR COMMON OPERATORS
-        // Bit-wise operations
-        case NODE_KIND::NT_BV_NOT:
-            dumpSingleOp(kind, node->getChild(0), visited, ofs);
-            break;
-        case NODE_KIND::NT_BV_AND:
-        case NODE_KIND::NT_BV_OR:
-        case NODE_KIND::NT_BV_XOR:
-        case NODE_KIND::NT_BV_NAND:
-        case NODE_KIND::NT_BV_NOR:
-        case NODE_KIND::NT_BV_XNOR:
-            dumpChainOp(kind, node->getChildren(), visited, ofs);
-            break;
-        // Arithmetic operations
-        case NODE_KIND::NT_BV_NEG:
-            dumpSingleOp(kind, node->getChild(0), visited, ofs);
-            break;
-        case NODE_KIND::NT_BV_ADD:
-        case NODE_KIND::NT_BV_SUB:
-        case NODE_KIND::NT_BV_MUL:
-        case NODE_KIND::NT_BV_COMP:
-            dumpChainOp(kind, node->getChildren(), visited, ofs);
-            break;
-        case NODE_KIND::NT_BV_UDIV:
-        case NODE_KIND::NT_BV_SDIV:
-        case NODE_KIND::NT_BV_UREM:
-        case NODE_KIND::NT_BV_SREM:
-        case NODE_KIND::NT_BV_UMOD:
-        case NODE_KIND::NT_BV_SMOD:
-            dumpDoubleOp(kind, node->getChild(0), node->getChild(1), visited, ofs);
-            break;
-        // Arithmetic operations with overflow
-        case NODE_KIND::NT_BV_NEGO:
-            dumpSingleOp(kind, node->getChild(0), visited, ofs);
-            break;
-        case NODE_KIND::NT_BV_SADDO:
-        case NODE_KIND::NT_BV_UADDO:
-        case NODE_KIND::NT_BV_SMULO:
-        case NODE_KIND::NT_BV_UMULO:
-            dumpChainOp(kind, node->getChildren(), visited, ofs);
-            break;
-        case NODE_KIND::NT_BV_SDIVO:
-        case NODE_KIND::NT_BV_UDIVO:
-        case NODE_KIND::NT_BV_SREMO:
-        case NODE_KIND::NT_BV_UREMO:
-        case NODE_KIND::NT_BV_SMODO:
-        case NODE_KIND::NT_BV_UMODO:
-            dumpDoubleOp(kind, node->getChild(0), node->getChild(1), visited, ofs);
-            break;
-        // Shift operations
-        case NODE_KIND::NT_BV_SHL:
-        case NODE_KIND::NT_BV_LSHR:
-        case NODE_KIND::NT_BV_ASHR:
-            dumpDoubleOp(kind, node->getChild(0), node->getChild(1), visited, ofs);
-            break;
-        // Function
-        case NODE_KIND::NT_BV_CONCAT:
-            dumpChainOp(kind, node->getChildren(), visited, ofs);
-            break;
-        case NODE_KIND::NT_BV_EXTRACT:
-            ofs << "((_ extract ";
-            dumpSMTLIB2(node->getChild(1), visited, ofs);
-            ofs << " ";
-            dumpSMTLIB2(node->getChild(2), visited, ofs);
-            ofs << ") ";
-            dumpSMTLIB2(node->getChild(0), visited, ofs);
-            ofs << ")";
-            break;
-        case NODE_KIND::NT_BV_REPEAT:
-        case NODE_KIND::NT_BV_ZERO_EXT:
-        case NODE_KIND::NT_BV_SIGN_EXT:
-        case NODE_KIND::NT_BV_ROTATE_LEFT:
-        case NODE_KIND::NT_BV_ROTATE_RIGHT:
-            ofs << "((_ " + kindToString(kind) + " ";
-            dumpSMTLIB2(node->getChild(1), visited, ofs);
-            ofs << ") ";
-            dumpSMTLIB2(node->getChild(0), visited, ofs);
-            ofs << ")";
-            break;
-        // BITVECTOR COMP
-        case NODE_KIND::NT_BV_ULT:
-        case NODE_KIND::NT_BV_ULE:
-        case NODE_KIND::NT_BV_UGT:
-        case NODE_KIND::NT_BV_UGE:
-        case NODE_KIND::NT_BV_SLT:
-        case NODE_KIND::NT_BV_SLE:
-        case NODE_KIND::NT_BV_SGT:
-        case NODE_KIND::NT_BV_SGE:
-            dumpDoubleOp(kind, node->getChild(0), node->getChild(1), visited, ofs);
-            break;
-        // BITVECTOR CONVERSION
-        case NODE_KIND::NT_BV_TO_NAT:
-        case NODE_KIND::NT_NAT_TO_BV:
-        case NODE_KIND::NT_BV_TO_INT:
-        case NODE_KIND::NT_INT_TO_BV:
-            dumpSingleOp(kind, node->getChild(0), visited, ofs);
-            break;
-        // FLOATING POINT COMMON OPERATORS
-        case NODE_KIND::NT_FP_ADD:
-        case NODE_KIND::NT_FP_SUB:
-        case NODE_KIND::NT_FP_MUL:
-            dumpChainOp(kind, node->getChildren(), visited, ofs);
-            break;
-        case NODE_KIND::NT_FP_DIV:
-            dumpDoubleOp(kind, node->getChild(0), node->getChild(1), visited, ofs);
-            break;
-        case NODE_KIND::NT_FP_ABS:
-        case NODE_KIND::NT_FP_NEG:
-            dumpSingleOp(kind, node->getChild(0), visited, ofs);
-            break;
-        case NODE_KIND::NT_FP_REM:
-            dumpDoubleOp(kind, node->getChild(0), node->getChild(1), visited, ofs);
-            break;
-        case NODE_KIND::NT_FP_FMA:
-            dumpTripleOp(kind, node->getChild(0), node->getChild(1), node->getChild(2), visited, ofs);
-            break;
-        case NODE_KIND::NT_FP_SQRT:
-            dumpSingleOp(kind, node->getChild(0), visited, ofs);
-            break;
-        case NODE_KIND::NT_FP_ROUND_TO_INTEGRAL:
-            dumpSingleOp(kind, node->getChild(0), visited, ofs);
-            break;
-        case NODE_KIND::NT_FP_MIN:
-        case NODE_KIND::NT_FP_MAX:
-            dumpChainOp(kind, node->getChildren(), visited, ofs);
-            break;
-        // FLOATING POINT COMP
-        case NODE_KIND::NT_FP_LE:
-        case NODE_KIND::NT_FP_LT:
-        case NODE_KIND::NT_FP_GE:
-        case NODE_KIND::NT_FP_GT:
-        case NODE_KIND::NT_FP_EQ:
-        case NODE_KIND::NT_FP_NE:
-            dumpDoubleOp(kind, node->getChild(0), node->getChild(1), visited, ofs);
-            break;
-        // FLOATING POINT CONVERSION
-        case NODE_KIND::NT_FP_TO_UBV:
-        case NODE_KIND::NT_FP_TO_SBV:
-        case NODE_KIND::NT_FP_TO_REAL:
-        case NODE_KIND::NT_FP_TO_FP:
-            dumpSingleOp(kind, node->getChild(0), visited, ofs);
-            break;
-        // FLOATING POINT PROPERTIES
-        case NODE_KIND::NT_FP_IS_NORMAL:
-        case NODE_KIND::NT_FP_IS_SUBNORMAL:
-        case NODE_KIND::NT_FP_IS_ZERO:
-        case NODE_KIND::NT_FP_IS_INF:
-        case NODE_KIND::NT_FP_IS_NAN:
-        case NODE_KIND::NT_FP_IS_NEG:
-        case NODE_KIND::NT_FP_IS_POS:
-            dumpSingleOp(kind, node->getChild(0), visited, ofs);
-            break;
-        // ARRAY
-        case NODE_KIND::NT_SELECT:
-            dumpDoubleOp(kind, node->getChild(0), node->getChild(1), visited, ofs);
-            break;
-        case NODE_KIND::NT_STORE:
-            dumpTripleOp(kind, node->getChild(0), node->getChild(1), node->getChild(2), visited, ofs);
-            break;
-        // STRINGS COMMON OPERATORS
-        case NODE_KIND::NT_STR_LEN:
-            dumpSingleOp(kind, node->getChild(0), visited, ofs);
-            break;
-        case NODE_KIND::NT_STR_CONCAT:
-            dumpChainOp(kind, node->getChildren(), visited, ofs);
-            break;
-        case NODE_KIND::NT_STR_SUBSTR:
-            dumpTripleOp(kind, node->getChild(0), node->getChild(1), node->getChild(2), visited, ofs);
-            break;
-        case NODE_KIND::NT_STR_PREFIXOF:
-        case NODE_KIND::NT_STR_SUFFIXOF:
-            dumpDoubleOp(kind, node->getChild(0), node->getChild(1), visited, ofs);
-            break;
-        case NODE_KIND::NT_STR_INDEXOF:
-            dumpTripleOp(kind, node->getChild(0), node->getChild(1), node->getChild(2), visited, ofs);
-            break;
-        case NODE_KIND::NT_STR_CHARAT: 
-            dumpDoubleOp(kind, node->getChild(0), node->getChild(1), visited, ofs);
-            break;
-        case NODE_KIND::NT_STR_UPDATE:
-        case NODE_KIND::NT_STR_REPLACE:
-        case NODE_KIND::NT_STR_REPLACE_ALL:
-        case NODE_KIND::NT_STR_SPLIT_AT:
-        case NODE_KIND::NT_STR_SPLIT_REST:
-            dumpTripleOp(kind, node->getChild(0), node->getChild(1), node->getChild(2), visited, ofs);
-            break;
-        case NODE_KIND::NT_STR_TO_LOWER:
-        case NODE_KIND::NT_STR_TO_UPPER:
-        case NODE_KIND::NT_STR_REV:
-            dumpSingleOp(kind, node->getChild(0), visited, ofs);
-            break;
-        case NODE_KIND::NT_STR_SPLIT:
-        case NODE_KIND::NT_STR_NUM_SPLITS:
-            dumpDoubleOp(kind, node->getChild(0), node->getChild(1), visited, ofs);
-            break;
-        // STRINGS COMP
-        case NODE_KIND::NT_STR_LT:
-        case NODE_KIND::NT_STR_LE:
-        case NODE_KIND::NT_STR_GT:
-        case NODE_KIND::NT_STR_GE:
-            dumpDoubleOp(kind, node->getChild(0), node->getChild(1), visited, ofs);
-            break;
-        // STRINGS PROPERTIES
-        case NODE_KIND::NT_STR_IN_REG:
-        case NODE_KIND::NT_STR_CONTAINS:
-            dumpDoubleOp(kind, node->getChild(0), node->getChild(1), visited, ofs);
-            break;
-        case NODE_KIND::NT_STR_IS_DIGIT:
-            dumpSingleOp(kind, node->getChild(0), visited, ofs);
-            break;
-        // STRINGS CONVERSION
-        case NODE_KIND::NT_STR_FROM_INT:
-        case NODE_KIND::NT_STR_TO_INT:
-        case NODE_KIND::NT_STR_TO_REG:
-        case NODE_KIND::NT_STR_TO_CODE:
-        case NODE_KIND::NT_STR_FROM_CODE:
-            dumpSingleOp(kind, node->getChild(0), visited, ofs);
-            break;
-        case NODE_KIND::NT_REG_NONE:
-            ofs << "re.none";
-            break;
-        case NODE_KIND::NT_REG_ALL:
-            ofs << "re.all";
-            break;
-        case NODE_KIND::NT_REG_ALLCHAR:
-            ofs << "re.allchar";
-            break;
-        case NODE_KIND::NT_REG_CONCAT:
-        case NODE_KIND::NT_REG_UNION:
-        case NODE_KIND::NT_REG_INTER:
-        case NODE_KIND::NT_REG_DIFF:
-            dumpChainOp(kind, node->getChildren(), visited, ofs);
-            break;
-        case NODE_KIND::NT_REG_STAR:
-        case NODE_KIND::NT_REG_PLUS:
-        case NODE_KIND::NT_REG_OPT:
-            dumpSingleOp(kind, node->getChild(0), visited, ofs);
-            break;
-        case NODE_KIND::NT_REG_RANGE:
-            dumpDoubleOp(kind, node->getChild(0), node->getChild(1), visited, ofs);
-            break;
-        case NODE_KIND::NT_REG_REPEAT:
-            dumpDoubleOp(kind, node->getChild(0), node->getChild(1), visited, ofs);
-            break;
-        case NODE_KIND::NT_REG_LOOP:
-            ofs << "((_ re.loop ";
-            dumpSMTLIB2(node->getChild(1), visited, ofs);
-            ofs << " ";
-            dumpSMTLIB2(node->getChild(2), visited, ofs);
-            ofs << ") ";
-            dumpSMTLIB2(node->getChild(0), visited, ofs);
-            ofs << ")";
-            break;
-        case NODE_KIND::NT_REG_COMPLEMENT:
-            dumpSingleOp(kind, node->getChild(0), visited, ofs);
-            break;
-        // INTERVAL
-        case NODE_KIND::NT_MAX:
-        case NODE_KIND::NT_MIN:
-            dumpChainOp(kind, node->getChildren(), visited, ofs);
-            break;
-        // STRINGS RE FUNCTIONS
-        case NODE_KIND::NT_STR_REPLACE_REG:
-        case NODE_KIND::NT_STR_REPLACE_REG_ALL:
-        case NODE_KIND::NT_STR_INDEXOF_REG:
-            dumpTripleOp(kind, node->getChild(0), node->getChild(1), node->getChild(2), visited, ofs);
-            break;
-        // LET, FROM HERE TODO
-        case NODE_KIND::NT_LET:
-            ofs << "(let (";
-            for(size_t i=1;i<node->getChildrenSize();i++){
-                if (i > 1) ofs << " ";  // add space for multiple bindings
-                ofs << "(" << node->getChild(i)->getPureName() << " ";
-                dumpSMTLIB2(node->getChild(i)->getChild(0), visited, ofs);
-                ofs << ")";  // close each binding's right parenthesis
-            }
-            ofs << ") ";  // close binding list
-            dumpSMTLIB2(node->getChild(0), visited, ofs);  // output body
-            ofs << ")";  // close the whole let expression
-            break;
-        case NODE_KIND::NT_LET_CHAIN:
-            // let-chain:
-            // children: [LET_BIND_VAR_LIST, LET_BIND_VAR_LIST, ..., Body]
-            // output the let-binding list
-            for(size_t i=0;i<node->getChildrenSize();i++){
-                if(i < node->getChildrenSize() - 1){ // LET_BIND_VAR_LIST
-                    condAssert(node->getChild(i)->isLetBindVarList(), "NT_LET_CHAIN: child is not LET_BIND_VAR_LIST");
-                    auto var_list = node->getChild(i);
-                    // output let + binding list
-                    ofs << "(let (";
-                    for(size_t j=0;j<var_list->getChildrenSize();j++){
-                        if(j==0) ofs << "(" << var_list->getChild(j)->getPureName() << " ";
-                        else ofs << " (" << var_list->getChild(j)->getPureName() << " ";
-                        auto child_0 = var_list->getChild(j)->getChild(0);
-                        dumpSMTLIB2(child_0, visited, ofs);
-                        ofs << ")"; // close each binding's right parenthesis and add space
-                    }
-                    ofs << ") ";
-                }
-                else{ // Body
-                    dumpSMTLIB2(node->getChild(i), visited, ofs);
-                }
-            }
-            for(size_t i=0;i<node->getChildrenSize() - 1;i++){ // close the let-binding list
-                ofs << ")";
-            }
-            break;
-        case NODE_KIND::NT_LET_BIND_VAR:
-            ofs << node->getPureName();
-            break;
-        case NODE_KIND::NT_LET_BIND_VAR_LIST:
-            ofs << "( ";
-            for(size_t i=1;i<node->getChildrenSize();i++){
-                if(i==1) ofs << "(" << node->getChild(i)->getPureName() << " ";
-                else ofs << " (" << node->getChild(i)->getPureName() << " ";
-                auto child_0 = node->getChild(i)->getChild(0);
-                dumpSMTLIB2(child_0, visited, ofs); // dump the value of the binding
-                ofs << ")"; // close each binding's right parenthesis
-            }
-            ofs << ")";
-            break;
-        // ITE
-        case NODE_KIND::NT_ITE:
-            dumpTripleOp(kind, node->getChild(0), node->getChild(1), node->getChild(2), visited, ofs);
-            break;
-        // QUANTIFIERS
-        case NODE_KIND::NT_FORALL:
-        case NODE_KIND::NT_EXISTS:
-            dumpQuantOp(kind, node->getChildren(), visited, ofs);
-            break;
-        case NODE_KIND::NT_QUANT_VAR:
-            ofs << node->getName();
-            break;
-        // FUNC
-        case NODE_KIND::NT_FUNC_DEC:
-            ofs << node->getName();
-            break;
-        case NODE_KIND::NT_FUNC_DEF:
-            ofs << node->getName();
-            break;
-        case NODE_KIND::NT_FUNC_PARAM:
-            ofs << node->getName();
-            break;
-        case NODE_KIND::NT_FUNC_APPLY:{
-            ofs << "(" + node->getName();
-            for(size_t i=1;i<node->getChildrenSize();i++){
-                ofs << " ";
-                dumpSMTLIB2(node->getChild(i), visited, ofs);
-            }
-            ofs << ")";
-            break;
-        }
-        default:
-            ofs << "UNKNOWN_KIND";
-        }
-    }
-    
-    void dumpSMTLIB2(const std::shared_ptr<DAGNode>& root, std::ofstream& ofs) {
-        std::unordered_set<std::shared_ptr<DAGNode>> visited;
-        dumpSMTLIB2(root, visited, ofs);
-    }
-
-    void dumpSMTLIB2(const std::vector<std::shared_ptr<DAGNode>>& assertions, std::ofstream& ofs) {
-        for (size_t i = 0; i < assertions.size(); i++) {
-            ofs << "(assert ";
-            dumpSMTLIB2(assertions[i], ofs);
-            ofs << ")\n";
-        }
-    }
-
-    void dumpFuncDef(const std::shared_ptr<DAGNode>& node, std::ofstream& ofs) {
-        ofs << "(define-fun " << node->getName() << " (";
-        for (size_t i = 1; i < node->getChildrenSize(); i++) {
-            if (i > 1) ofs << " ";
-            ofs << "(" << node->getChild(i)->getName() << " " << node->getChild(i)->getSort()->toString() << ")";
-        }
-        ofs << ") " << node->getChild(0)->getSort()->toString() << " ";
-        dumpSMTLIB2(node->getChild(0), ofs);
-        ofs << ")\n";
-    }
-
-    void dumpFuncDec(const std::shared_ptr<DAGNode>& node, std::ofstream& ofs) {
-        ofs << "(declare-fun " << node->getName() << " (";
-        for (size_t i = 1; i < node->getChildrenSize(); i++) {
-            if (i > 1) ofs << " ";
-            ofs << node->getChild(i)->getSort()->toString();
-        }
-        ofs << ") " << node->getChild(0)->getSort()->toString() << ")";
-    }
-
-=======
->>>>>>> 312cffd0
     // NodeManager
     
     // Static constant node definitions
