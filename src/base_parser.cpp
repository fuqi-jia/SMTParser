--- conflicted
+++ resolved
@@ -1192,7 +1192,7 @@
 			if (basic_it != BASIC_SORTS.end()) {
 				return basic_it->second;
 			}
-<<<<<<< HEAD
+			// then check the user-defined type
 					else if(s == "RoundingMode"){
 			return std::make_shared<Sort>(SORT_KIND::SK_ROUNDING_MODE, "RoundingMode", 0);
 		}
@@ -1200,13 +1200,6 @@
 			return sort_key_map[s];
 		}
 		else err_unkwn_sym(s, expr_ln);
-=======
-			// then check the user-defined type
-			else if(sort_key_map.find(s) != sort_key_map.end()){
-				return sort_key_map[s];
-			}
-			else err_unkwn_sym(s, expr_ln);
->>>>>>> 788edf04
 		}
 		// (<identifier> <sort>+)
 		// (_ <identifier> <param>+)
