/* -*- Source -*-
 *
 * An SMT/OMT Parser (Base part)
 *
 * Author: Fuqi Jia <jiafq@ios.ac.cn>
 *
 * Copyright (C) 2025 Fuqi Jia
 *
 * Permission is hereby granted, free of charge, to any person obtaining a
 * copy of this software and associated documentation files (the "Software"),
 * to deal in the Software without restriction, including without limitation
 * the rights to use, copy, modify, merge, publish, distribute, sublicense,
 * and/or sell copies of the Software, and to permit persons to whom the
 * Software is furnished to do so, subject to the following conditions:
 *
 * The above copyright notice and this permission notice shall be included in
 * all copies or substantial portions of the Software.
 *
 * THE SOFTWARE IS PROVIDED "AS IS", WITHOUT WARRANTY OF ANY KIND, EXPRESS OR
 * IMPLIED, INCLUDING BUT NOT LIMITED TO THE WARRANTIES OF MERCHANTABILITY,
 * FITNESS FOR A PARTICULAR PURPOSE AND NONINFRINGEMENT. IN NO EVENT SHALL THE
 * AUTHORS OR COPYRIGHT HOLDERS BE LIABLE FOR ANY CLAIM, DAMAGES OR OTHER
 * LIABILITY, WHETHER IN AN ACTION OF CONTRACT, TORT OR OTHERWISE, ARISING
 * FROM, OUT OF OR IN CONNECTION WITH THE SOFTWARE OR THE USE OR OTHER
 * DEALINGS IN THE SOFTWARE.
 */

#include "../include/parser.h"
#include <queue>
#include <stack>

namespace SMTLIBParser{

	Parser::Parser(){
		buffer = nullptr;
		bufptr = nullptr;
		buflen = 0;
		line_number = 0;
		scan_mode = SCAN_MODE::SM_COMMON;

		err_node = std::make_shared<DAGNode>(UNKNOWN_SORT, NODE_KIND::NT_ERROR, "error");
		constants.insert(std::pair<std::string, size_t>("error", node_list.size()));
		node_list.emplace_back(err_node);
		false_node = std::make_shared<DAGNode>(BOOL_SORT, NODE_KIND::NT_CONST_FALSE, "false");
		constants.insert(std::pair<std::string, size_t>("false", node_list.size()));
		node_list.emplace_back(false_node);
		true_node = std::make_shared<DAGNode>(BOOL_SORT, NODE_KIND::NT_CONST_TRUE, "true");
		constants.insert(std::pair<std::string, size_t>("true", node_list.size()));
		node_list.emplace_back(true_node);
		
		options = std::make_shared<GlobalOptions>();
	}

	
	bool Parser::parse(const std::string& filename){
		return parseSmtlib2File(filename);
	}

	Parser::Parser(const std::string& filename) {
		buffer = nullptr;
		bufptr = nullptr;
		buflen = 0;
		line_number = 0;
		scan_mode = SCAN_MODE::SM_COMMON;

		err_node = std::make_shared<DAGNode>(UNKNOWN_SORT, NODE_KIND::NT_ERROR, "error");
		constants.insert(std::pair<std::string, size_t>("error", node_list.size()));
		node_list.emplace_back(err_node);
		false_node = std::make_shared<DAGNode>(BOOL_SORT, NODE_KIND::NT_CONST_FALSE, "false");
		constants.insert(std::pair<std::string, size_t>("false", node_list.size()));
		node_list.emplace_back(false_node);
		true_node = std::make_shared<DAGNode>(BOOL_SORT, NODE_KIND::NT_CONST_TRUE, "true");
		constants.insert(std::pair<std::string, size_t>("true", node_list.size()));
		node_list.emplace_back(true_node);
		
		options = std::make_shared<GlobalOptions>();

		parseSmtlib2File(filename);
	}

	Parser::~Parser() {	}

	// to solver
	std::vector<std::shared_ptr<DAGNode>> Parser::getAssertions() const{
		return assertions;
	}
	boost::unordered_map<std::string, boost::unordered_set<size_t>> Parser::getGroupedAssertions() const{
		return assertion_groups;
	}
	std::vector<std::vector<std::shared_ptr<DAGNode>>> Parser::getAssumptions() const{
		return assumptions;
	}
	std::vector<std::shared_ptr<DAGNode>> Parser::getSoftAssertions() const{
		return soft_assertions;
	}
	std::vector<std::shared_ptr<DAGNode>> Parser::getSoftWeights() const{
		return soft_weights;
	}
	boost::unordered_map<std::string, boost::unordered_set<size_t>> Parser::getGroupedSoftAssertions() const{
		return soft_assertion_groups;
	}
	std::vector<std::shared_ptr<Objective>> Parser::getObjectives() const{
		return objectives;
	}
	std::shared_ptr<GlobalOptions> Parser::getOptions() const{
		return options;
	}
	std::vector<std::shared_ptr<DAGNode>> Parser::getVariables() const{
		std::vector<std::shared_ptr<DAGNode>> vars;
		for(auto& var : var_names){
			vars.emplace_back(node_list[var.second]);
		}
		return vars;
	}
	std::vector<std::shared_ptr<DAGNode>> Parser::getFunctions() const{
		std::vector<std::shared_ptr<DAGNode>> funs;
		for(auto fun : function_names){
			funs.emplace_back(fun_key_map.at(fun));
		}
		return funs;
	}
	// parse smt-lib2 file
	std::string Parser::getSymbol() {

		char *beg = bufptr;
		bool in_scientific_notation = false;
		bool has_open_bracket = false;
		int bracket_level = 0;

		// first char was already scanned
		bufptr++;

		// while not eof	
		while (*bufptr != 0) {

			switch (scan_mode) {
			case SCAN_MODE::SM_SYMBOL:
<<<<<<< HEAD
				// Check if in scientific notation mode
				if (!in_scientific_notation) {
					// Check if current symbol might be the start of scientific notation
					std::string current(beg, bufptr - beg);
					size_t e_pos = current.find_first_of("Ee");
					if (e_pos != std::string::npos && e_pos > 0 && e_pos == current.size() - 1) {
						// Check if the part before E is a valid real number
						std::string mantissa = current.substr(0, e_pos);
						if (isRealUtil(mantissa)) {
							// Confirm it's the start of scientific notation
=======
				// check if in scientific notation mode
				if (!in_scientific_notation) {
					// check if current symbol is the start of scientific notation
					std::string current(beg, bufptr - beg);
					size_t e_pos = current.find_first_of("Ee");
					if (e_pos != std::string::npos && e_pos > 0 && e_pos == current.size() - 1) {
						// check if the part before E is a valid real number
						std::string mantissa = current.substr(0, e_pos);
						if (isRealUtil(mantissa)) {
							// confirm the start of scientific notation
>>>>>>> 45bf8a55
							in_scientific_notation = true;
						}
					}
				}

<<<<<<< HEAD
				// If in scientific notation mode
				if (in_scientific_notation) {
					// Handle left parenthesis
=======
				// if in scientific notation mode
				if (in_scientific_notation) {
					// handle left parenthesis
>>>>>>> 45bf8a55
					if (*bufptr == '(') {
						has_open_bracket = true;
						bracket_level++;
						bufptr++;
						continue;
					}
<<<<<<< HEAD
					// Handle right parenthesis
					else if (*bufptr == ')' && has_open_bracket) {
						bracket_level--;
						if (bracket_level == 0) {
							// Right parenthesis matching completed, scientific notation ends
=======
					// handle right parenthesis
					else if (*bufptr == ')' && has_open_bracket) {
						bracket_level--;
						if (bracket_level == 0) {
							// right parenthesis matched, end scientific notation
>>>>>>> 45bf8a55
							bufptr++;
							std::string tmp_s(beg, bufptr - beg);
							scanToNextSymbol();
							return tmp_s;
						}
						bufptr++;
						continue;
					}
<<<<<<< HEAD
					// Handle spaces, spaces are allowed in scientific notation mode
=======
					// handle space, allow space in scientific notation mode
>>>>>>> 45bf8a55
					else if (isblank(*bufptr)) {
						bufptr++;
						continue;
					}
<<<<<<< HEAD
					// If a newline or other special character is encountered, end scientific notation mode
					else if (*bufptr == '\n' || *bufptr == '\r' || *bufptr == '\v' || *bufptr == '\f' ||
							 *bufptr == ';' || *bufptr == '|' || *bufptr == '"') {
						in_scientific_notation = false;
						// Return the part that has been parsed
=======
					// if encounter newline or other special characters, end scientific notation mode
					else if (*bufptr == '\n' || *bufptr == '\r' || *bufptr == '\v' || *bufptr == '\f' ||
							 *bufptr == ';' || *bufptr == '|' || *bufptr == '"') {
						in_scientific_notation = false;
						// return the parsed part
>>>>>>> 45bf8a55
						std::string tmp_s(beg, bufptr - beg);
						return tmp_s;
					}
				}
<<<<<<< HEAD
				// Normal symbol parsing
=======
				// normal symbol parsing
>>>>>>> 45bf8a55
				else {
					if (isblank(*bufptr)) {
						// out of symbol mode by ' ' and \t
						std::string tmp_s(beg, bufptr - beg);
						// skip space
						bufptr++;
						scanToNextSymbol();
						return tmp_s;
					}
					else if (*bufptr == '\n' || *bufptr == '\r' || *bufptr == '\v' || *bufptr == '\f') {
						line_number++;
						// out of symbol mode by '\n', '\r', '\v' and '\f'
						std::string tmp_s(beg, bufptr - beg);
						// skip space
						bufptr++;
						scanToNextSymbol();
						return tmp_s;
					}
					else if (*bufptr == ';' || *bufptr == '|' || *bufptr == '"' || *bufptr == '(' || *bufptr == ')') {
						// out of symbol mode by ';', '|', '"', '(' and ')'
						std::string tmp_s(beg, bufptr - beg);
						return tmp_s;
					}
				}
				break;

			case SCAN_MODE::SM_COMP_SYM:
				if (*bufptr == '\n' || *bufptr == '\r' || *bufptr == '\v' || *bufptr == '\f') {
					line_number++;
				}
				else if (*bufptr == '|') {
					// out of complicated symbol mode
					bufptr++;
					std::string tmp_s(beg, bufptr - beg);
					// skip space
					scanToNextSymbol();
					return tmp_s;
				}
				break;

			case SCAN_MODE::SM_STRING:
				if (*bufptr == '\n' || *bufptr == '\r' || *bufptr == '\v' || *bufptr == '\f') {
					line_number++;
				}
				else if (*bufptr == '"') {
					// out of std::string mode
					bufptr++;
					std::string tmp_s(beg, bufptr - beg);
					// skip space
					scanToNextSymbol();
					return tmp_s;
				}
				break;

			default:
				assert(false);
			}

			// go next char
			bufptr++;
		}

		err_unexp_eof();

		return NULL;
	}

	void Parser::scanToNextSymbol() {

		// init scan mode
		scan_mode = SCAN_MODE::SM_COMMON;

		// while not eof
		while (*bufptr != 0) {

			if (*bufptr == '\n' || *bufptr == '\r' || *bufptr == '\v' || *bufptr == '\f') {

				line_number++;

				// out of comment mode
				if (scan_mode == SCAN_MODE::SM_COMMENT) scan_mode = SCAN_MODE::SM_COMMON;

			}
			else if (scan_mode == SCAN_MODE::SM_COMMON && !isblank(*bufptr)) {

				switch (*bufptr) {
				case ';':
					// encounter comment
					scan_mode = SCAN_MODE::SM_COMMENT;
					break;
				case '|':
					// encounter next complicated symbol
					scan_mode = SCAN_MODE::SM_COMP_SYM;
					return;
				case '"':
					// encounter next std::string
					scan_mode = SCAN_MODE::SM_STRING;
					return;
				default:
					// encounter next symbol
					scan_mode = SCAN_MODE::SM_SYMBOL;
					return;
				}

			}

			// go next char
			bufptr++;
		}

	}

	void Parser::parseLpar() {
		if (*bufptr == '(') {
			bufptr++;
			scanToNextSymbol();
		}
		else {
			err_sym_mis("(", line_number);
		}
	}

	void Parser::parseRpar() {
		if (*bufptr == ')') {
			bufptr++;
			scanToNextSymbol();
		}
		else {
			err_sym_mis(")", line_number);
		}
	}

	void Parser::skipToRpar() {

		// skip to next right parenthesis with same depth	
		scan_mode = SCAN_MODE::SM_COMMON;
		size_t level = 0;

		while (*bufptr != 0) {

			if (*bufptr == '\n' || *bufptr == '\r' || *bufptr == '\v' || *bufptr == '\f') {
				// new line
				line_number++;
				if (scan_mode == SCAN_MODE::SM_COMMENT)
					scan_mode = SCAN_MODE::SM_COMMON;
			}
			else if (scan_mode == SCAN_MODE::SM_COMMON) {

				if (*bufptr == '(') level++;
				else if (*bufptr == ')') {
					if (level == 0) return;
					else level--;
				}
				else if (*bufptr == ';')
					scan_mode = SCAN_MODE::SM_COMMENT;
				else if (*bufptr == '|')
					scan_mode = SCAN_MODE::SM_COMP_SYM;
				else if (*bufptr == '"')
					scan_mode = SCAN_MODE::SM_STRING;

			}
			else if (scan_mode == SCAN_MODE::SM_COMP_SYM && *bufptr == '|')
				scan_mode = SCAN_MODE::SM_COMMON;
			else if (scan_mode == SCAN_MODE::SM_STRING && *bufptr == '"')
				scan_mode = SCAN_MODE::SM_COMMON;

			// go to next char
			bufptr++;
		}

	}

	// parse smt-lib2 file
	bool Parser::parseSmtlib2File(const std::string filename) {

		/*
		load file
		*/
		std::ifstream fin(filename, std::ifstream::binary);

		if (!fin) {
			err_open_file(filename);
		}

		fin.seekg(0, std::ios::end);
		buflen = (long)fin.tellg();
		fin.seekg(0, std::ios::beg);

		buffer = new char[buflen + 1];
		fin.read(buffer, buflen);
		buffer[buflen] = 0;

		fin.close();


		/*
		parse command
		*/
		bufptr = buffer;
		if (buflen > 0) line_number = 1;

		// skip to first symbol;
		scanToNextSymbol();

		while (*bufptr) {
			parseLpar();
			if (parseCommand() == CMD_TYPE::CT_EXIT) break;
			parseRpar();
		}

		// parse finished
		// let_key_map.clear();
		// fun_key_map.clear();
		// sort_key_map.clear();
		// var_names.clear();
		// constants.clear();
		bufptr = nullptr;
		delete[] buffer;
		return true;
	}

	KEYWORD Parser::parseKeyword(){
		
		size_t key_ln = line_number;
		std::string key = getSymbol();
		if(key == ":id"){
			return KEYWORD::KW_ID;
		}
		else if(key == ":weight"){
			return KEYWORD::KW_WEIGHT;
		}
		else if (key == ":comp"){
			return KEYWORD::KW_COMP;
		}
		else if (key == ":epsilon"){
			return KEYWORD::KW_EPSILON;
		}
		else if(key == ":M"){
			return KEYWORD::KW_M;
		}
		else{
			err_unkwn_sym(key, key_ln);
		}
		return KEYWORD::KW_NULL;
	}

	CMD_TYPE Parser::parseCommand() {

		size_t command_ln = line_number;
		std::string command = getSymbol();

		// (assert <expr>) or (assert <expr> [:id <symbol>])
		if (command == "assert") {
			std::string grp_id = "";
			KEYWORD key = attemptParseKeywords();
			if(key == KEYWORD::KW_ID){
				// (assert [:id <symbol>] <expr>)
				grp_id = getSymbol();
			}
			std::shared_ptr<DAGNode> assert_expr = parseExpr();
			size_t index = assertions.size();
			assertions.emplace_back(assert_expr);
			// 
			if(grp_id == ""){
				KEYWORD key_ = attemptParseKeywords();
				if(key_ == KEYWORD::KW_ID){
					// (assert <expr> [:id <symbol>])
					grp_id = getSymbol();
				}
			}
			// if grp_id is not empty, insert to assertion_groups
			if(grp_id != ""){
				if(assertion_groups.find(grp_id) == assertion_groups.end()){
					assertion_groups.insert(std::pair<std::string, boost::unordered_set<size_t>>(grp_id, {index}));
				}
				else{
					assertion_groups[grp_id].insert(index);
				}
			}
			skipToRpar();
			return CMD_TYPE::CT_ASSERT;
		}
		// (assert-soft <expr> [:weight <numeral>] [:id <symbol>])
		if (command == "assert-soft") {
			parseAssertSoft();
			skipToRpar();
			return CMD_TYPE::CT_ASSERT_SOFT;
		}

		// (check-sat)
		if (command == "check-sat") {
			options->check_sat = true;
			skipToRpar();
			return CMD_TYPE::CT_CHECK_SAT;
		}

		// (check-sat-assuming (a1, ..., an)), maybe for future incremental mode.
		if (command == "check-sat-assuming") {
			//parse (a1, ..., an)
			parseLpar();
			std::vector<std::shared_ptr<DAGNode>> cur_assumptions;
			while (*bufptr != ')') {
				std::shared_ptr<DAGNode> assump = parseExpr();
				cur_assumptions.emplace_back(assump);
			}
			assumptions.emplace_back(cur_assumptions);
			skipToRpar();
			return CMD_TYPE::CT_CHECK_SAT_ASSUMING;
		}

		// (declare-const <symbol> <sort>)
		if (command == "declare-const") {

			// get name
			size_t name_ln = line_number;
			std::string name = getSymbol();

			// get returned type
			std::shared_ptr<DAGNode> res = nullptr;
			std::shared_ptr<Sort> sort = parseSort();
			res = mkVar(sort, name);

			// multiple declarations
			if (res->isErr()) err_all(res, name, name_ln);
			skipToRpar();

			return CMD_TYPE::CT_DECLARE_CONST;
		}

		// (declare-fun <symbol> (<sort>*) <sort>)
		if (command == "declare-fun") {

			// get name
			size_t name_ln = line_number;
			std::string name = getSymbol();

			// (declare-fun <symbol> (<sort>*) <sort>)
			//                       ^
			parseLpar();
			// (declare-fun <symbol> (<sort>*) <sort>)
			//                               ^
			std::shared_ptr<DAGNode> res = nullptr;
			if(*bufptr == ')'){
				// (declare-fun <symbol> () <sort>)
				parseRpar();
				std::shared_ptr<Sort> out_sort = parseSort();
				res = mkVar(out_sort, name);
			}
			else{
				// (declare-fun <symbol> (<sort>+) <sort>)
				std::vector<std::shared_ptr<Sort>> params;
				while(*bufptr != ')'){
					params.emplace_back(parseSort());
				}
				parseRpar();
				std::shared_ptr<Sort> out_sort = parseSort();
				res = mkFuncDec(name, params, out_sort);
			}

			//multiple declarations
			if (res->isErr()) err_all(res, name, name_ln);
			skipToRpar();

			return CMD_TYPE::CT_DECLARE_FUN;
		}

		// (declare-sort <symbol> <numeral>)
		if (command == "declare-sort") {
			//get name
			std::string name = getSymbol();

			//get numeral
			std::string numeral = getSymbol();
			size_t num = std::stoi(numeral);

			// make sort
			std::shared_ptr<Sort> sort = mkSortDec(name, num);
			sort_key_map.insert(std::pair<std::string, std::shared_ptr<Sort>>(name, sort));
			skipToRpar();

			return CMD_TYPE::CT_DECLARE_SORT;
		}

		//(define-fun <symbol> ((<symbol> <sort>)*) <sort> <expr>)
		if (command == "define-fun") {

			// get name
			size_t name_ln = line_number;
			std::string name = getSymbol();

			if(fun_key_map.find(name) != fun_key_map.end()){
				std::shared_ptr<DAGNode> check_fun = fun_key_map[name];
				if(check_fun->getKind() == NODE_KIND::NT_FUNC_DEF){
					err_mul_def(name, name_ln);
				}
				return CMD_TYPE::CT_DEFINE_FUN;
			}
			// keep the function name with the same order
			function_names.emplace_back(name);

			// parse ((x Int))
			//       ^
			parseLpar();
			std::vector<std::shared_ptr<DAGNode>> params;
			std::vector<std::string> key_list;
			while(*bufptr!=')'){ // there are still (x Int) left.
				// (x Int)
				// ^
				parseLpar();
				std::string pname = getSymbol();
				std::shared_ptr<Sort> ptype = parseSort();
				key_list.emplace_back(pname);
				std::shared_ptr<DAGNode> expr = nullptr;
				expr = mkFunParamVar(ptype, pname);
				// multiple declarations
				if(fun_var_map.find(pname) != fun_var_map.end()){
					err_mul_decl(pname, line_number);
				}
				else{
					fun_var_map.insert(std::pair<std::string, std::shared_ptr<DAGNode>>(pname, expr));
					params.emplace_back(expr);
				}
				// (x Int)
				//		 ^
				parseRpar();
			}
			
			//(define-fun <symbol> ((<symbol> <sort>)*) <sort> <expr>)
			//					                      ^
			parseRpar();

			//get returned type
			std::shared_ptr<Sort> out_sort = parseSort();
			std::shared_ptr<DAGNode> func_body = parseExpr();
			std::shared_ptr<DAGNode> res = mkFuncDef(name, params, out_sort, func_body);
			skipToRpar();

			//remove key bindings: for let uses local variables. 
			while (key_list.size() > 0) {
				fun_var_map.erase(key_list.back());
				key_list.pop_back();
			}
			
			return CMD_TYPE::CT_DEFINE_FUN;
		}

		// (define-fun-rec <symbol> ((<symbol> <sort>)*) <sort> <expr>)
		// recursive function definition
		if (command == "define-fun-rec") {
			//ignore
			warn_cmd_nsup(command, command_ln);
			skipToRpar();
			return CMD_TYPE::CT_DEFINE_FUN_REC;
		}

		if (command == "define-funs-rec") {
			//ignore
			warn_cmd_nsup(command, command_ln);
			skipToRpar();
			return CMD_TYPE::CT_DEFINE_FUNS_REC;
		}

		// (define-sort <symbol> (<symbol>*) <sort>)
		// <symbol>* is a list of symbols that represent template parameters.
		// for example, (define-sort List (T) (List T))
		// T is a template parameter.
		// then (define-sort IntList () (List Int)) is a valid command.
		// NOTE: It is in a conflict with the (declare-sort ...) command, because the final parameter is <sort> which is only one sort, it will be conflict when 
		// (declare-sort <symbol> <numeral>) and <numeral> > 1
		// so, we changed it to
		// (define-sort <symbol> (<symbol>*) (<sort>*)) which the number of <sort>* matches <numeral>
		// but now, not support
		if (command == "define-sort") {
			// ignore
			warn_cmd_nsup(command, command_ln);
			skipToRpar();
			return CMD_TYPE::CT_DEFINE_SORT;
		}

		if (command == "echo") {
			// ignore
			warn_cmd_nsup(command, command_ln);
			skipToRpar();
			return CMD_TYPE::CT_ECHO;
		}

		// (exit)
		if (command == "exit") {
			skipToRpar();
			return CMD_TYPE::CT_EXIT;
		}

		// (get-assertions)
		// but used in interactive mode, so ignore it.
		if (command == "get-assertions") {
			//ignore
			warn_cmd_nsup(command, command_ln);
			skipToRpar();
			return CMD_TYPE::CT_GET_ASSERTIONS;
		}

		if (command == "get-assignment") {
			//ignore
			warn_cmd_nsup(command, command_ln);
			skipToRpar();
			return CMD_TYPE::CT_GET_ASSIGNMENT;
		}

		if (command == "get-info") {
			//ignore
			warn_cmd_nsup(command, command_ln);
			skipToRpar();
			return CMD_TYPE::CT_GET_INFO;
		}

		if (command == "get-option") {
			//ignore
			warn_cmd_nsup(command, command_ln);
			skipToRpar();
			return CMD_TYPE::CT_GET_OPTION;
		}

		if (command == "get-model") {
			//ignore
			options->get_model = true;
			skipToRpar();
			return CMD_TYPE::CT_GET_MODEL;
		}

		if (command == "get-option") {
			//ignore
			warn_cmd_nsup(command, command_ln);
			skipToRpar();
			return CMD_TYPE::CT_GET_OPTION;
		}

		if (command == "get-proof") {
			//ignore
			warn_cmd_nsup(command, command_ln);
			skipToRpar();
			return CMD_TYPE::CT_GET_PROOF;
		}

		if (command == "get-unsat-assumptions") {
			//ignore
			warn_cmd_nsup(command, command_ln);
			skipToRpar();
			return CMD_TYPE::CT_GET_UNSAT_ASSUMPTIONS;
		}

		if (command == "get-unsat-core") {
			//ignore
			warn_cmd_nsup(command, command_ln);
			skipToRpar();
			return CMD_TYPE::CT_GET_UNSAT_CORE;
		}

		if (command == "get-value") {
			//ignore
			warn_cmd_nsup(command, command_ln);
			skipToRpar();
			return CMD_TYPE::CT_GET_VALUE;
		}

		if (command == "pop") {
			//ignore
			warn_cmd_nsup(command, command_ln);
			skipToRpar();
			return CMD_TYPE::CT_POP;
		}

		if (command == "push") {
			//ignore
			warn_cmd_nsup(command, command_ln);
			skipToRpar();
			return CMD_TYPE::CT_PUSH;
		}

		if (command == "reset") {
			//ignore
			warn_cmd_nsup(command, command_ln);
			skipToRpar();
			return CMD_TYPE::CT_RESET;
		}

		if (command == "reset-assertions") {
			//ignore
			warn_cmd_nsup(command, command_ln);
			skipToRpar();
			return CMD_TYPE::CT_RESET_ASSERTIONS;
		}

		//<attribute ::= <keyword> | <keyword> <attribute_value>
		//(set-info <attribute>)
		if (command == "set-info") {
			skipToRpar();
			return CMD_TYPE::CT_SET_INFO;
		}

		//(set-logic <symbol>)
		if (command == "set-logic") {
			size_t type_ln = line_number;
			std::string type = getSymbol();
			bool is_valid = options->setLogic(type);
			if(!is_valid){
				err_unkwn_sym(type, type_ln);
			}

			return CMD_TYPE::CT_SET_LOGIC;
		}

		//<option ::= <attribute>
		//(set-option <option>)
		if (command == "set-option") {
			skipToRpar();
			return CMD_TYPE::CT_SET_OPTION;
		}
		
		// quantifier
		// (quantifier ((<symbol> <sort>)+) <expr>)
		if(command == "exists") {
			parseQuant("exists");
			skipToRpar();
			return CMD_TYPE::CT_EXISTS;
		}
		if(command == "forall") {
			parseQuant("forall");
			skipToRpar();
			return CMD_TYPE::CT_FORALL;
		}

		// optimization
		if(command == "get-objectives"){
			options->get_objectives = true;
			skipToRpar();
			return CMD_TYPE::CT_GET_OBJECTIVES;
		}

		// (maximize <expr> [:comp <symbol>] [:epsilon <symbol>] [:M <symbol>] [:id <symbol>])
		if(command == "maximize"){
			parseMaximize();
			skipToRpar();
			return CMD_TYPE::CT_MAXIMIZE;
		}

		// (minimize <expr> [:comp <symbol>] [:epsilon <symbol>] [:M <symbol>] [:id <symbol>])
		if(command == "minimize"){
			parseMinimize();
			skipToRpar();
			return CMD_TYPE::CT_MINIMIZE;
		}

		// multi-objective optimization
		// (define-objective <symbol> <expr> [:comp <symbol>] [:epsilon <symbol>] [:M <symbol>] [:id <symbol>])
		if(command == "define-objective"){
			parseDefObj();
			skipToRpar();
			return CMD_TYPE::CT_DEFINE_OBJ;
		}
		// (lex-optimize (<symbol>+) [:id <symbol>])
		if(command == "lex-optimize"){
			parseLexOpt();
			skipToRpar();
			return CMD_TYPE::CT_LEX_OPTIMIZE;
		}
		// (pareto-optimize (<symbol>+) [:id <symbol>])
		if(command == "pareto-optimize"){
			parseParetoOpt();
			skipToRpar();
			return CMD_TYPE::CT_PARETO_OPTIMIZE;
		}
		// (box-optimize (<symbol>+) [:id <symbol>])
		if(command == "box-optimize"){
			parseBoxOpt();
			skipToRpar();
			return CMD_TYPE::CT_BOX_OPTIMIZE;
		}
		// (minmax (<symbol>+) [:id <symbol>])
		if(command == "minmax"){
			parseMinmax();
			skipToRpar();
			return CMD_TYPE::CT_MINMAX;
		}
		// (maxmin (<symbol>+) [:id <symbol>])
		if(command == "maxmin"){
			parseMaxmin();
			skipToRpar();
			return CMD_TYPE::CT_MAXMIN;
		}
		// (maxsat [:id <symbol>])
		if(command == "maxsat"){
			parseMaxsat();
			skipToRpar();
			return CMD_TYPE::CT_MAXSAT;
		}
		// (minsat [:id <symbol>])
		if(command == "minsat"){
			parseMinsat();
			skipToRpar();
			return CMD_TYPE::CT_MINSAT;
		}
		// (optimize (<symbol>+) [:id <symbol>] [:opt_kind <symbol>])
		if(command == "optimize"){
			parseOptimize();
			skipToRpar();
			return CMD_TYPE::CT_OPTIMIZE;
		}

		err_unkwn_sym(command, command_ln);

		return CMD_TYPE::CT_UNKNOWN;

	}

	// expr ::= const | func | (<identifier> <expr>+)
	std::shared_ptr<DAGNode> Parser::parseExpr() {

		// Handle nested parentheses cases, such as ((A)), (((A))), etc.
		// In these cases, we remove the outermost parentheses and directly return the inner expression
		if (*bufptr == '(') {
			// Save current position for backtracking
			char *save_bufptr = bufptr;
			SCAN_MODE save_mode = scan_mode;
			size_t save_line = line_number;
			
			// Parse left parenthesis
			parseLpar();
			
			// Check if it's a nested parentheses expression
			if (*bufptr == '(') {
				// Recursively parse the inner expression
				std::shared_ptr<DAGNode> inner_expr = parseExpr();
				
				// Check if the inner expression was parsed successfully
				if (inner_expr && !inner_expr->isErr()) {
					// After successfully parsing the inner expression, we should encounter a right parenthesis
					if (*bufptr == ')') {
						parseRpar(); // Consume the right parenthesis
						return inner_expr; // Directly return the inner expression, skipping one level of parentheses
					}
				}
			}
			
			// If it's not a nested parentheses expression or parsing failed, restore state and continue normal parsing
			bufptr = save_bufptr;
			scan_mode = save_mode;
			line_number = save_line;
		}

		// const | func
		if (*bufptr != '(') {
			//const | func

			size_t expr_ln = line_number;
			std::string s = getSymbol();

			std::shared_ptr<DAGNode> expr = nullptr;
			if(s == "pi"){
				expr = mkPi();
			}
			else if(s == "e"){
				expr = mkE();
			}
			else if(s == "inf"){
				expr = mkInfinity();
			}
			else if(s == "epsion"){
				expr = mkEpsilon();
			}
			else if(s == "NaN"){
				expr = mkNan();
			}
			// support -3 (before only - 3)
			else if(isIntUtil(s)){
				// additional process -> constant can be real or integer
				// 0 -> Int or Real?
				expr = mkConstInt(s);
			}
			else if(isRealUtil(s)){
				expr = mkConstReal(s);
			}
			else if(isScientificNotationUtil(s)){
				// Parse scientific notation and convert to regular real number
				std::string parsed = parseScientificNotation(s);
				expr = mkConstReal(parsed);
			}
			else if(isBVUtil(s)){
				expr = mkConstBv(s, s.size() - 2);
			}
			// else if(isFPUtil(s)){
			// 	expr = mkConstFP(s);
			// }
			else if(isStrUtil(s)){
				expr = mkConstStr(s);
			}
			else if (s == "true") {
				expr = mkTrue();
			}
			else if (s == "false") {
				expr = mkFalse();
			}
			else {
				if(let_key_map.find(s) != let_key_map.end()){
					expr = let_key_map[s];
				}
				else if(fun_key_map.find(s) != fun_key_map.end()){
					// function name
					expr = fun_key_map[s];
				}
				else if(fun_var_map.find(s) != fun_var_map.end()){
					// function variable name
					expr = fun_var_map[s];
				}
				else if(var_names.find(s) != var_names.end()){
					// variable name
					expr = node_list[var_names[s]];
				}
				// following Common Lisp's conventions, enclosing
				// a simple symbol in vertical bars does not produce a new symbol.
				else if(s.size() > 1 && 
						s[0] == '|'  && 
						s[s.size() - 1] == '|' &&
						var_names.find(s.substr(1, s.size() - 2)) != var_names.end()){
					// string
					expr = node_list[var_names[s.substr(1, s.size() - 2)]];
				}
				else err_unkwn_sym(s, expr_ln);
			}
			return expr;
		}

		// (<identifier> <expr>+)
		// ((_ f args) <expr>+)
		parseLpar();
		std::shared_ptr<DAGNode> expr = nullptr;
		size_t expr_ln = line_number;
		if(*bufptr == '('){
			parseLpar();
			// ((_ f args) <expr>+)
			std::string s = getSymbol();
			if(s == "_"){
				// (_ f args): a function with parameters
				// ((_ f args) param) 
				std::string f = getSymbol();
				std::vector<std::shared_ptr<DAGNode>> args = parseParams();
				parseRpar();
				std::vector<std::shared_ptr<DAGNode>> params = parseParams();
				if (f == "extract") {
					assert(args.size() == 2);
					assert(params.size() == 1);
					expr = mkBvExtract(params[0], args[0], args[1]);
				}
				else if (f == "repeat") {
					assert(args.size() == 1);
					assert(params.size() == 1);
					expr = mkBvRepeat(params[0], args[0]);
				}
				else if (f == "zero_extend") {
					assert(args.size() == 1);
					assert(params.size() == 1);
					expr = mkBvZeroExt(params[0], args[0]);
				}
				else if (f == "sign_extend") {
					assert(args.size() == 1);
					assert(params.size() == 1);
					expr = mkBvSignExt(params[0], args[0]);
				}
				else if(f == "int_to_bv") {
					assert(args.size() == 1);
					assert(params.size() == 1);
					expr = mkIntToBv(params[0], args[0]);
				}
				else if(f == "rotate_left") {
					assert(args.size() == 1);
					assert(params.size() == 1);
					expr = mkBvRotateLeft(params[0], args[0]);
				}
				else if(f == "rotate_right"){
					assert(args.size() == 1);
					assert(params.size() == 1);
					expr = mkBvRotateRight(params[0], args[0]);
				}
				else err_unkwn_sym(s, expr_ln);
			}
			else err_unkwn_sym(s, expr_ln);
		}
		else{
			// (<identifier> <expr>+)
			std::string s = getSymbol();

			//parse identifier and get params
			if(s == "_"){
				// ( _ <identifier> <expr>+)
				//     ^
				std::string s = getSymbol();
				if(s[0] == 'b' && s[1] == 'v'){
					// e.g. (_ bv13 32)
					std::string num = s.substr(2);
					std::string width_ = getSymbol();
					size_t width = std::stoi(width_);
					expr = mkConstBv(num, width);
				}
			}
			else if (s == "let") {
				expr = parseLet();
				if (expr->isErr())
					err_all(expr, "let", expr_ln);
			}
			else {
				std::vector<std::shared_ptr<DAGNode>> params = parseParams();
				if (s == "and") {
					expr = mkAnd(params);
				}
				else if (s == "or") {
					expr = mkOr(params);
				}
				else if (s == "not") {
					assert(params.size() == 1);
					expr = mkNot(params[0]);
				}
				else if (s == "=>") {
					expr = mkImplies(params);
				}
				else if (s == "xor") {
					expr = mkXor(params);
				}
				else if (s == "=") {
					expr = mkEq(params);
				}
				else if (s == "distinct") {
					expr = mkDistinct(params);
				}
				else if (s == "ite") {
					expr = mkIte(params);
				}
				else if (s == "+") {
					expr = mkAdd(params);
				}
				else if (s == "-") {
					expr = mkSub(params);
				}
				else if (s == "*") {
					expr = mkMul(params);
				}
				else if (s == "iand") {
					expr = mkIand(params);
				}
				else if (s == "pow2") {
					assert(params.size() == 1);
					expr = mkPow2(params[0]);
				}
				else if (s == "pow") {
					assert(params.size() == 2);
					expr = mkPow(params[0], params[1]);
				}
				else if (s == "div") {
					assert(params.size() == 2);
					expr = mkDivInt(params[0], params[1]);
				}
				else if (s == "/") {
					assert(params.size() == 2);
					expr = mkDivReal(params[0], params[1]);
				}
				else if (s == "mod") {
					assert(params.size() == 2);
					expr = mkMod(params[0], params[1]);
				}
				else if (s == "abs") {
					assert(params.size() == 1);
					expr = mkAbs(params[0]);
				}
				else if (s == "sqrt") {
					assert(params.size() == 1);
					expr = mkSqrt(params[0]);
				}
				else if (s == "safesqrt") {
					assert(params.size() == 1);
					expr = mkSafeSqrt(params[0]);
				}
				else if (s == "ceil") {
					assert(params.size() == 1);
					expr = mkCeil(params[0]);
				}
				else if (s == "floor") {
					assert(params.size() == 1);
					expr = mkFloor(params[0]);
				}
				else if (s == "round") {
					assert(params.size() == 1);
					expr = mkRound(params[0]);
				}
				else if (s == "exp") {
					assert(params.size() == 1);
					expr = mkExp(params[0]);
				}
				else if (s == "ln") {
					assert(params.size() == 1);
					expr = mkLn(params[0]);
				}
				else if (s == "lg") {
					assert(params.size() == 1);
					expr = mkLg(params[0]);
				}
				else if (s == "log") {
					if(params.size() == 1){
						// ln(param)
						expr = mkLn(params[0]);
					}
					else if(params.size() == 2){
						// log(param1, param2)
						expr = mkLog(params[0], params[1]);
					}
					else err_param_mis("log", expr_ln);
				}
				else if (s == "sin") {
					assert(params.size() == 1);
					expr = mkSin(params[0]);
				}
				else if (s == "cos") {
					assert(params.size() == 1);
					expr = mkCos(params[0]);
				}
				else if (s == "tan") {
					assert(params.size() == 1);
					expr = mkTan(params[0]);
				}
				else if (s == "asin" || s == "arcsin") {
					assert(params.size() == 1);
					expr = mkAsin(params[0]);
				}
				else if (s == "acos" || s == "arccos") {
					assert(params.size() == 1);
					expr = mkAcos(params[0]);
				}
				else if (s == "atan" || s == "arctan") {
					assert(params.size() == 1);
					expr = mkAtan(params[0]);
				}
				else if (s == "atan2" || s == "arctan2") {
					assert(params.size() == 2);
					expr = mkAtan2(params[0], params[1]);
				}
				else if (s == "sinh") {
					assert(params.size() == 1);
					expr = mkSinh(params[0]);
				}
				else if (s == "cosh") {
					assert(params.size() == 1);
					expr = mkCosh(params[0]);
				}
				else if (s == "tanh") {
					assert(params.size() == 1);
					expr = mkTanh(params[0]);
				}
				else if (s == "asinh") {
					assert(params.size() == 1);
					expr = mkAsinh(params[0]);
				}
				else if (s == "acosh") {
					assert(params.size() == 1);
					expr = mkAcosh(params[0]);
				}
				else if (s == "atanh") {
					assert(params.size() == 1);
					expr = mkAtanh(params[0]);
				}
				else if (s == "asech") {
					assert(params.size() == 1);
					expr = mkAsech(params[0]);
				}
				else if (s == "acsch") {
					assert(params.size() == 1);
					expr = mkAcsch(params[0]);
				}
				else if (s == "acoth") {
					assert(params.size() == 1);
					expr = mkAcoth(params[0]);
				}
				else if (s == "<=") {
					assert(params.size() == 2);
					expr = mkLe(params[0], params[1]);
				}
				else if (s == "<") {
					assert(params.size() == 2);
					expr = mkLt(params[0], params[1]);
				}
				else if (s == ">=") {
					assert(params.size() == 2);
					expr = mkGe(params[0], params[1]);
				}
				else if (s == ">") {
					assert(params.size() == 2);
					expr = mkGt(params[0], params[1]);
				}
				else if (s == "to_real") {
					assert(params.size() == 1);
					expr = mkToReal(params[0]);
				}
				else if (s == "to_int") {
					assert(params.size() == 1);
					expr = mkToInt(params[0]);
				}
				else if (s == "is_int") {
					assert(params.size() == 1);
					expr = mkIsInt(params[0]);
				}
				else if (s == "is_divisible") {
					assert(params.size() == 2);
					expr = mkIsDivisible(params[0], params[1]);
				}
				else if (s == "is_prime") {
					assert(params.size() == 1);
					expr = mkIsPrime(params[0]);
				}
				else if (s == "is_even") {
					assert(params.size() == 1);
					expr = mkIsEven(params[0]);
				}
				else if (s == "is_odd") {
					assert(params.size() == 1);
					expr = mkIsOdd(params[0]);
				}
				else if (s == "gcd") {
					assert(params.size() == 2);
					expr = mkGcd(params[0], params[1]);
				}
				else if (s == "lcm") {
					assert(params.size() == 2);
					expr = mkLcm(params[0], params[1]);
				}
				else if (s == "factorial") {
					assert(params.size() == 1);
					expr = mkFact(params[0]);
				}
				else if (s == "bvnot") {
					assert(params.size() == 1);
					expr = mkBvNot(params[0]);
				}
				else if (s == "bvneg") {
					assert(params.size() == 1);
					expr = mkBvNeg(params[0]);
				}
				else if (s == "bvand") {
					expr = mkBvAnd(params);
				}
				else if (s == "bvor") {
					expr = mkBvOr(params);
				}
				else if (s == "bvxor") {
					expr = mkBvXor(params);
				}
				else if (s == "bvnand") {
					expr = mkBvNand(params);
				}
				else if (s == "bvnor") {
					expr = mkBvNor(params);
				}
				else if (s == "bvxnor") {
					expr = mkBvXnor(params);
				}
				else if (s == "bvcomp") {
					assert(params.size() == 2);
					expr = mkBvComp(params[0], params[1]);
				}
				else if (s == "bvadd") {
					expr = mkBvAdd(params);
				}
				else if (s == "bvsub") {
					expr = mkBvSub(params);
				}
				else if (s == "bvmul") {
					expr = mkBvMul(params);
				}
				else if (s == "bvudiv") {
					assert(params.size() == 2);
					expr = mkBvUdiv(params[0], params[1]);
				}
				else if (s == "bvurem") {
					assert(params.size() == 2);
					expr = mkBvUrem(params[0], params[1]);
				}
				else if (s == "bvsdiv") {
					assert(params.size() == 2);
					expr = mkBvSdiv(params[0], params[1]);
				}
				else if (s == "bvsrem") {
					assert(params.size() == 2);
					expr = mkBvSrem(params[0], params[1]);
				}
				else if (s == "bvsmod") {
					assert(params.size() == 2);
					expr = mkBvSmod(params[0], params[1]);
				}
				else if (s == "bvshl") {
					assert(params.size() == 2);
					expr = mkBvShl(params[0], params[1]);
				}
				else if (s == "bvlshr") {
					assert(params.size() == 2);
					expr = mkBvLshr(params[0], params[1]);
				}
				else if (s == "bvashr") {
					assert(params.size() == 2);
					expr = mkBvAshr(params[0], params[1]);
				}
				else if (s == "bvult") {
					assert(params.size() == 2);
					expr = mkBvUlt(params[0], params[1]);
				}
				else if (s == "bvule") {
					assert(params.size() == 2);
					expr = mkBvUle(params[0], params[1]);
				}
				else if (s == "bvugt") {
					assert(params.size() == 2);
					expr = mkBvUgt(params[0], params[1]);
				}
				else if (s == "bvuge") {
					assert(params.size() == 2);
					expr = mkBvUge(params[0], params[1]);
				}
				else if (s == "bvslt") {
					assert(params.size() == 2);
					expr = mkBvSlt(params[0], params[1]);
				}
				else if (s == "bvsle") {
					assert(params.size() == 2);
					expr = mkBvSle(params[0], params[1]);
				}
				else if (s == "bvsgt") {
					assert(params.size() == 2);
					expr = mkBvSgt(params[0], params[1]);
				}
				else if (s == "bvsge") {
					assert(params.size() == 2);
					expr = mkBvSge(params[0], params[1]);
				}
				else if (s == "concat") {
					expr = mkBvConcat(params);
				}
				else if (s == "bv2nat") {
					assert(params.size() == 1);
					expr = mkBvToNat(params[0]);
				}
				else if (s == "nat2bv") {
					assert(params.size() == 2);
					expr = mkNatToBv(params[0], params[1]);
				}
				else if (s == "int2bv") {
					assert(params.size() == 2);
					expr = mkIntToBv(params[0], params[1]);
				}
				else if (s == "bv2int") {
					assert(params.size() == 1);
					expr = mkBvToInt(params[0]);
				}
				else if (s == "fp.abs") {
					assert(params.size() == 1);
					expr = mkFpAbs(params[0]);
				}
				else if (s == "fp.neg") {
					assert(params.size() == 1);
					expr = mkFpNeg(params[0]);
				}
				else if (s == "fp.add") {
					expr = mkFpAdd(params);
				}
				else if (s == "fp.sub") {
					expr = mkFpSub(params);
				}
				else if (s == "fp.mul") {
					expr = mkFpMul(params);
				}
				else if (s == "fp.div") {
					expr = mkFpDiv(params);
				}
				else if (s == "fp.fma") {
					assert(params.size() == 3);
					expr = mkFpFma(params);
				}
				else if (s == "fp.sqrt") {
					assert(params.size() == 1);
					expr = mkFpSqrt(params[0]);
				}
				else if (s == "fp.rem") {
					assert(params.size() == 2);
					expr = mkFpRem(params[0], params[1]);
				}
				else if (s == "fp.roundToIntegral") {
					assert(params.size() == 1);
					expr = mkFpRoundToIntegral(params[0]);
				}
				else if (s == "fp.min") {
					assert(params.size() == 2);
					expr = mkFpMin(params);
				}
				else if (s == "fp.max") {
					assert(params.size() == 2);
					expr = mkFpMax(params);
				}
				else if (s == "fp.leq") {
					assert(params.size() == 2);
					expr = mkFpLe(params[0], params[1]);
				}
				else if (s == "fp.lt") {
					assert(params.size() == 2);
					expr = mkFpLt(params[0], params[1]);
				}
				else if (s == "fp.geq") {
					assert(params.size() == 2);
					expr = mkFpGe(params[0], params[1]);
				}
				else if (s == "fp.gt") {
					assert(params.size() == 2);
					expr = mkFpGt(params[0], params[1]);
				}
				else if (s == "fp.eq") {
					assert(params.size() == 2);
					expr = mkFpEq(params[0], params[1]);
				}
				else if (s == "fp.to_ubv") {
					assert(params.size() == 2);
					expr = mkFpToUbv(params[0], params[1]);
				}
				else if (s == "fp.to_sbv") {
					assert(params.size() == 2);
					expr = mkFpToSbv(params[0], params[1]);
				}
				else if (s == "fp.to_real") {
					assert(params.size() == 1);
					expr = mkFpToReal(params[0]);
				}
				else if (s == "to_fp") {
					assert(params.size() == 3);
					expr = mkToFp(params[0], params[1], params[2]);
				}
				else if (s == "fp.isNormal"){
					assert(params.size() == 1);
					expr = mkFpIsNormal(params[0]);
				}
				else if (s == "fp.isSubnormal"){
					assert(params.size() == 1);
					expr = mkFpIsSubnormal(params[0]);
				}
				else if (s == "fp.isZero"){
					assert(params.size() == 1);
					expr = mkFpIsZero(params[0]);
				}
				else if (s == "fp.isInfinite"){
					assert(params.size() == 1);
					expr = mkFpIsInf(params[0]);
				}
				else if (s == "fp.isNaN"){
					assert(params.size() == 1);
					expr = mkFpIsNan(params[0]);
				}
				else if (s == "fp.isNegative"){
					assert(params.size() == 1);
					expr = mkFpIsNeg(params[0]);
				}
				else if (s == "fp.isPositive"){
					assert(params.size() == 1);
					expr = mkFpIsPos(params[0]);
				}
				else if (s == "select") {
					assert(params.size() == 2);
					expr = mkSelect(params[0], params[1]);
				}
				else if (s == "store") {
					assert(params.size() == 3);
					expr = mkStore(params[0], params[1], params[2]);
				}
				else if (s == "str.len") {
					assert(params.size() == 1);
					expr = mkStrLen(params[0]);
				}
				else if (s == "str.++") {
					expr = mkStrConcat(params);
				}
				else if (s == "str.substr") {
					assert(params.size() == 3);
					expr = mkStrSubstr(params[0], params[1], params[2]);
				}
				else if (s == "str.prefixof") {
					assert(params.size() == 2);
					expr = mkStrPrefixof(params[0], params[1]);
				}
				else if (s == "str.suffixof") {
					assert(params.size() == 2);
					expr = mkStrSuffixof(params[0], params[1]);
				}
				else if (s == "str.indexof") {
					assert(params.size() == 3);
					expr = mkStrIndexof(params[0], params[1], params[2]);
				}
				else if (s == "str.at") {
					assert(params.size() == 2);
					expr = mkStrCharat(params[0], params[1]);
				}
				else if (s == "str.update") {
					assert(params.size() == 3);
					expr = mkStrUpdate(params[0], params[1], params[2]);
				}
				else if (s == "str.replace") {
					assert(params.size() == 3);
					expr = mkStrReplace(params[0], params[1], params[2]);
				}
				else if (s == "str.replace_all") {
					assert(params.size() == 3);
					expr = mkStrReplaceAll(params[0], params[1], params[2]);
				}
				else if (s == "str.to_lower") {
					assert(params.size() == 1);
					expr = mkStrToLower(params[0]);
				}
				else if (s == "str.to_upper") {
					assert(params.size() == 1);
					expr = mkStrToUpper(params[0]);
				}
				else if (s == "str.rev") {
					assert(params.size() == 1);
					expr = mkStrRev(params[0]);
				}
				else if (s == "str.split") {
					assert(params.size() == 2);
					expr = mkStrSplit(params[0], params[1]);
				}
				else if (s == "str.<"){
					assert(params.size() == 2);
					expr = mkStrLt(params[0], params[1]);
				}
				else if (s == "str.<="){
					assert(params.size() == 2);
					expr = mkStrLe(params[0], params[1]);
				}
				else if (s == "str.>"){
					assert(params.size() == 2);
					expr = mkStrGt(params[0], params[1]);
				}
				else if (s == "str.>="){
					assert(params.size() == 2);
					expr = mkStrGe(params[0], params[1]);
				}
				else if (s == "str.in_re"){
					assert(params.size() == 2);
					expr = mkStrInReg(params[0], params[1]);
				}
				else if (s == "str.contains"){
					assert(params.size() == 2);
					expr = mkStrContains(params[0], params[1]);
				}
				else if (s == "str.is_digit"){
					assert(params.size() == 1);
					expr = mkStrIsDigit(params[0]);
				}
				else if (s == "str.from_int"){
					assert(params.size() == 1);
					expr = mkStrFromInt(params[0]);
				}
				else if (s == "str.to_int"){
					assert(params.size() == 1);
					expr = mkStrToInt(params[0]);
				}
				else if (s == "str.to_re"){
					assert(params.size() == 1);
					expr = mkStrToReg(params[0]);
				}
				else if (s == "str.to_code"){
					assert(params.size() == 1);
					expr = mkStrToCode(params[0]);
				}
				else if (s == "str.from_code"){
					assert(params.size() == 1);
					expr = mkStrFromCode(params[0]);
				}
				else if (s == "re.none"){
					expr = mkRegNone();
				}
				else if (s == "re.all"){
					expr = mkRegAll();
				}
				else if (s == "re.allchar"){
					expr = mkRegAllChar();
				}
				else if (s == "re.++") {
					expr = mkRegConcat(params);
				}
				else if (s == "re.union") {
					expr = mkRegUnion(params);
				}
				else if (s == "re.inter") {
					expr = mkRegInter(params);
				}
				else if (s == "re.diff") {
					expr = mkRegDiff(params);
				}
				else if (s == "re.*") {
					assert(params.size() == 1);
					expr = mkRegStar(params[0]);
				}
				else if (s == "re.+") {
					assert(params.size() == 1);
					expr = mkRegPlus(params[0]);
				}
				else if (s == "re.?") {
					assert(params.size() == 1);
					expr = mkRegOpt(params[0]);
				}
				else if (s == "re.range") {
					assert(params.size() == 2);
					expr = mkRegRange(params[0], params[1]);
				}
				else if (s == "re.repeat") {
					assert(params.size() == 2);
					expr = mkRegRepeat(params[0], params[1]);
				}
				else if (s == "re.loop") {
					assert(params.size() == 3);
					expr = mkRegLoop(params[0], params[1], params[2]);
				}
				else if (s == "re.complement") {
					assert(params.size() == 1);
					expr = mkRegComplement(params[0]);
				}
				else if (fun_key_map.find(s) != fun_key_map.end()) {
					// function
					expr = applyFun(fun_key_map[s], params);
				}
				else err_unkwn_sym(s, expr_ln);

				// check error
				if (expr->isErr()) err_all(expr, s, expr_ln);
			}
		}
		parseRpar();

		return expr;

	}

	// sort ::= <identifier> | (<identifier> <sort>+)
	std::shared_ptr<Sort> Parser::parseSort(){
		if (*bufptr != '(') {
			// <identifier>
			size_t expr_ln = line_number;
			std::string s = getSymbol();

			if(s == "Bool"){
				return BOOL_SORT;
			}
			else if(s == "Int"){
				return INT_SORT;
			}
			else if(s == "Real"){
				return REAL_SORT;
			}
			else if(s == "String"){
				return STR_SORT;
			}
			else err_unkwn_sym(s, expr_ln);
		}
		// (<identifier> <sort>+)
		// (_ <identifier> <param>+)
		parseLpar();
		size_t expr_ln = line_number;
		std::string s = getSymbol();

		//parse identifier and get params
		std::shared_ptr<Sort> sort = NULL_SORT;
		if (s == "Array") {
			// (Array S T)
			// S: sort of index
			// T: sort of value        
			std::shared_ptr<Sort> sortS = parseSort();
			std::shared_ptr<Sort> sortT = parseSort();
			std::string sort_key_name = "ARRAY_" + sortS->toString() + "_" + sortT->toString();
			if(sort_key_map.find(sort_key_name) != sort_key_map.end()){
				sort = sort_key_map[sort_key_name];
			}
			else{
				sort = mkArraySort(sortS, sortT);
				sort_key_map.insert(std::pair<std::string, std::shared_ptr<Sort>>(sort_key_name, sort));
			}
		}
		else if(s == "Datatype"){}
		else if(s == "Set"){}
		else if(s == "Relation"){}
		else if(s == "Bag"){}
		else if(s == "Sequence"){}
		else if(s == "UF"){
			// // (UF S T)
			// // S: sort of parameters
			// // T: sort of return value
			// SortS = parseSort();
			// SortT = parseSort();
			// return std::make_shared<Sort>(SORT_KIND::SK_UF, "UF", 2, {sortS, sortT});
		}
		else if(s == "_"){
			// (_ <identifier> <param>+)
			std::string id = getSymbol();

			if(id == "BitVec"){
				// (_ BitVec n)
				// n: bit-width
				std::string n = getSymbol();
				std::string sort_key_name = "BV_" + n;
				if(sort_key_map.find(sort_key_name) != sort_key_map.end()){
					sort = sort_key_map[sort_key_name];
				}
				else{
					sort = mkBVSort(std::stoi(n));
					sort_key_map.insert(std::pair<std::string, std::shared_ptr<Sort>>(sort_key_name, sort));
				}
			}
			else if(id == "FloatingPoint"){
				// (_ FloatingPoint e s)
				// e: exponent width
				// s: significand width
				std::string e = getSymbol();
				std::string s = getSymbol();
				std::string sort_key_name = "FP_" + e + "_" + s;
				if(sort_key_map.find(sort_key_name) != sort_key_map.end()){
					sort = sort_key_map[sort_key_name];
				}
				else{
					sort = mkFPSort(std::stoi(e), std::stoi(s));
					sort_key_map.insert(std::pair<std::string, std::shared_ptr<Sort>>(sort_key_name, sort));
				}
			}
			else err_unkwn_sym(s, expr_ln);
		}
		else err_unkwn_sym(s, expr_ln);
		parseRpar();

		return sort;
	}

	std::vector<std::shared_ptr<DAGNode>> Parser::parseParams() {

		std::vector<std::shared_ptr<DAGNode>> params;

		while (*bufptr != ')'){
			params.emplace_back(parseExpr());
		}

		return params;

	}

	// struct for let context
	struct LetContext {
		std::vector<std::shared_ptr<DAGNode>> params;
		std::vector<std::string> key_list;
		int nesting_level;
		bool is_complete;
		
		LetContext(int level = 0) : nesting_level(level), is_complete(false) {}
	};
	/*
	keybinding ::= (<symbol> expr)
	(let (<keybinding>+) expr), return expr
	*/
	std::shared_ptr<DAGNode> Parser::parseLet() {
		// This function uses an iterative approach instead of recursion to handle nested let expressions
		
		// Create a stack to store parsing states and contexts
		std::vector<LetContext> stateStack;
		
		// Push initial state onto the stack
		stateStack.push_back(LetContext(0));
		
		// Enter the initial "("
		parseLpar();
		
		// Main loop to handle all nested let expressions
		while (!stateStack.empty()) {
			auto &currentState = stateStack.back();
			auto &params = currentState.params;
			auto &key_list = currentState.key_list;
			
			if(!currentState.is_complete){
				// Parse the current let bindings
				while (*bufptr != ')') {
					// Process binding expression (<symbol> expr)
					parseLpar();
					
					size_t name_ln = line_number;
					std::string name = getSymbol();
					
					// Check for duplicate key bindings
					if (let_key_map.find(name) != let_key_map.end()) {
						// Clean up all variable bindings in the state stack
						for (auto &state : stateStack) {
							for (const auto &key : state.key_list) {
								let_key_map.erase(key);
							}
						}
						return mkErr(ERROR_TYPE::ERR_MUL_DECL);
					}
					
					// Parse the expression value (this won't trigger recursive let parsing)
					std::shared_ptr<DAGNode> expr = parseExpr();
					
					if (expr->isErr()) {
						// Clean up all variable bindings in the state stack
						for (auto &state : stateStack) {
							for (const auto &key : state.key_list) {
								let_key_map.erase(key);
							}
						}
						err_all(expr, name, name_ln);
					}
					
					// Add the binding
					let_key_map.insert(std::pair<std::string, std::shared_ptr<DAGNode>>(name, expr));
					params.emplace_back(expr);
					key_list.emplace_back(name);
					
					parseRpar();
				}
				
				// Finished parsing all bindings for the current let, handle the closing parenthesis
				parseRpar();
			}
			
			// Process the body of the let expression
			if (*bufptr == '(' && peekSymbol() == "let") {
				// If the body is another let expression, we don't recursively call parseLet
				// Instead, push it as a new state onto the stack
				parseLpar();  // Consume '('
				std::string let_key = getSymbol();  // Consume "let"
				assert(let_key == "let");
				parseLpar();  // Consume the second let expression's starting '('
				
				stateStack.push_back(LetContext(currentState.nesting_level + 1));
			}
			else{
				if(*bufptr != ')'){
					std::shared_ptr<DAGNode> expr = parseExpr();
					params.insert(params.begin(), expr);
				}
				std::shared_ptr<DAGNode> res = mkOper(params[0]->getSort(), NODE_KIND::NT_LET, params);

				// Remove all variable bindings for the current state
				for (const auto &key : key_list) {
					let_key_map.erase(key);
				}

				// State processing complete, pop from stack
				stateStack.pop_back();

				// If stack is empty, return the result; otherwise, use the result as the body of the parent let
				if (stateStack.empty()) {
					return res;
				}
				else{
					// Consume the closing parenthesis
					parseRpar();
					// Use the result as the body of the parent let
					stateStack.back().params.insert(stateStack.back().params.begin(), res);
					stateStack.back().is_complete = true;
				}
			}
		}
		
		// Should not reach here, but added for safety
		return mkErr(ERROR_TYPE::ERR_UNEXP_EOF);
	}

	// Helper function to preview the next symbol without consuming input
	std::string Parser::peekSymbol() {
		char *save_bufptr = bufptr;
		SCAN_MODE save_mode = scan_mode;
		size_t save_line = line_number;
		
		std::string symbol;
		if (*bufptr == '(') {
			bufptr++;
			scanToNextSymbol();
			symbol = getSymbol();
		} else {
			symbol = getSymbol();
		}
		
		// Restore state
		bufptr = save_bufptr;
		scan_mode = save_mode;
		line_number = save_line;
		
		return symbol;
	}

	std::shared_ptr<DAGNode> Parser::applyFun(std::shared_ptr<DAGNode> fun, const std::vector<std::shared_ptr<DAGNode>> & params){
		// check the number of params
		if (fun->getChildrenSize() != params.size()){
			return mkErr(ERROR_TYPE::ERR_PARAM_MIS);
		}

		if(fun->getFuncBody()->isErr()){
			return fun->getFuncBody();
		}
		
		// variable map for local variables
		boost::unordered_map<std::string, std::shared_ptr<DAGNode>> new_params_map;
		for (size_t i = 1; i < fun->getChildrenSize(); i++) {
			if(params[i]->isErr()){
				return params[i];
			}
			new_params_map.insert(std::pair<std::string, std::shared_ptr<DAGNode>>(fun->getChild(i)->getName(), params[i - 1]));
		}
		
		// function content
		std::shared_ptr<DAGNode> formula = fun->getFuncBody();

		// Iterative implementation to replace recursive applyFunPostOrder
		return applyFunPostOrder(formula, new_params_map);
	}

	// Iterative version of post-order traversal function application
	std::shared_ptr<DAGNode> Parser::applyFunPostOrder(std::shared_ptr<DAGNode> node, boost::unordered_map<std::string, std::shared_ptr<DAGNode>> & params){
		if (!node) return nullptr;
		
		// Stack to track nodes to process
		std::stack<std::pair<std::shared_ptr<DAGNode>, bool>> todo;
		
		// Map to store processed results for each node
		boost::unordered_map<std::shared_ptr<DAGNode>, std::shared_ptr<DAGNode>> results;
		
		// Push initial node to stack
		todo.push(std::make_pair(node, false));
		
		while (!todo.empty()) {
			std::shared_ptr<DAGNode> current = todo.top().first;
			bool processed = todo.top().second;
			todo.pop();
			
			if (processed) {
				// Node is being revisited after processing its children
				std::vector<std::shared_ptr<DAGNode>> childResults;
				
				// Collect results from all children
				for (size_t i = 0; i < current->getChildrenSize(); i++) {
					childResults.push_back(results[current->getChild(i)]);
				}
				
				// Create a new node with processed children
				std::shared_ptr<DAGNode> result = mkOper(current->getSort(), current->getKind(), childResults);
				results[current] = result;
			} else {
				// First visit to this node
				if (current->isFuncParam()) {
					// Function parameter - replace with actual parameter
					auto it = params.find(current->getName());
					if (it != params.end()) {
						results[current] = it->second;
					} else {
						// Parameter not found, this should not happen if applyFun is called correctly
						results[current] = mkErr(ERROR_TYPE::ERR_FUN_LOCAL_VAR);
					}
				} else if (current->isConst()) {
					// Constants remain unchanged
					results[current] = current;
				} else if (current->isFuncApply()) {
					// Function application node
					std::vector<std::shared_ptr<DAGNode>> funcParams;
					
					// First, mark the node for revisit after processing children
					todo.push(std::make_pair(current, true));
					
					// Process the function body and parameters
					for (size_t i = 1; i < current->getChildrenSize(); i++) {
						todo.push(std::make_pair(current->getChild(i), false));
						funcParams.push_back(current->getChild(i));
					}
					
					// Apply the function to its parameters
					results[current] = applyFun(current->getFuncBody(), funcParams);
				} else {
					// Operator node - process all children first
					todo.push(std::make_pair(current, true));
					
					// Push all children onto the stack in reverse order
					for (int i = current->getChildrenSize() - 1; i >= 0; i--) {
						todo.push(std::make_pair(current->getChild(i), false));
					}
				}
			}
		}
		
		return results[node];
	}
	
	std::shared_ptr<DAGNode> Parser::mkApplyFunc(std::shared_ptr<DAGNode> fun, const std::vector<std::shared_ptr<DAGNode>> &params){
		std::shared_ptr<DAGNode> res = std::shared_ptr<DAGNode>(new DAGNode(fun->getSort(), NODE_KIND::NT_FUNC_APPLY, fun->getName()));
		res->updateApplyFunc(fun->getSort(), fun, params);
		static_functions.emplace_back(res);
		return res;
	}

	// QUANTIFIERS
	// (quantifier ((<identifier> <sort>)+） <expr>)
	std::shared_ptr<DAGNode> Parser::mkQuantVar(const std::string& name, std::shared_ptr<Sort> sort){
		if(quant_var_map.find(name) != quant_var_map.end()){
			return quant_var_map[name];
		}
		else{
			std::shared_ptr<DAGNode> var = std::make_shared<DAGNode>(sort, NODE_KIND::NT_QUANT_VAR, name);
			quant_var_map.insert(std::pair<std::string, std::shared_ptr<DAGNode>>(name, var));
			return var;
		}
	}
	void Parser::parseQuant(const std::string& type){
		// (quantifier ((<identifier> <sort>)+） <expr>)
		//             ^
		parseLpar();
		std::vector<std::shared_ptr<DAGNode>> params;
		while (*bufptr != ')') {
			// (quantifier ((<identifier> <sort>)+） <expr>)
			//              ^
			parseLpar();
			std::string var_name = getSymbol();
			std::shared_ptr<Sort> var_sort = parseSort();
			std::shared_ptr<DAGNode> var = mkQuantVar(var_name, var_sort);
			params.emplace_back(var);
			parseRpar();
		}
		// (quantifier ((<identifier> <sort>)+） <expr>)
		//                                    ^
		parseRpar();
		std::shared_ptr<DAGNode> body = parseExpr();
		params.insert(params.begin(), body);
		if (type == "forall") {
			mkForall(params);
		}
		else if (type == "exists") {
			mkExists(params);
		}
		else{
			assert(false);
		}
	}

	std::shared_ptr<DAGNode> Parser::mkForall(const std::vector<std::shared_ptr<DAGNode>> &params){
		return mkOper(BOOL_SORT, NODE_KIND::NT_FORALL, params);
	}
	std::shared_ptr<DAGNode> Parser::mkExists(const std::vector<std::shared_ptr<DAGNode>> &params){
		return mkOper(BOOL_SORT, NODE_KIND::NT_EXISTS, params);
	}

	
	std::shared_ptr<DAGNode> Parser::substitute(std::shared_ptr<DAGNode> expr, boost::unordered_map<std::string, std::shared_ptr<DAGNode>> &params){
		boost::unordered_map<std::shared_ptr<DAGNode>, std::shared_ptr<DAGNode>> visited;
		return substitute(expr, params, visited);
	}
	// visited is used to avoid infinite loop
	std::shared_ptr<DAGNode> Parser::substitute(std::shared_ptr<DAGNode> expr, boost::unordered_map<std::string, std::shared_ptr<DAGNode>> &params, boost::unordered_map<std::shared_ptr<DAGNode>, std::shared_ptr<DAGNode>> & visited){
		if( visited.find(expr) != visited.end()){
			return visited[expr];
		}
		if(expr->isVar() && params.find(expr->getName()) != params.end()){
			return params[expr->getName()];
		}
		else if(expr->isConst() || 
				expr->isFuncParam()){
			return expr;
		}
		else{
			std::vector<std::shared_ptr<DAGNode>> record;
			for(size_t i=0;i<expr->getChildrenSize();i++){
				record.emplace_back(substitute(expr->getChild(i), params, visited));
			}
			std::shared_ptr<DAGNode> res = mkOper(expr->getSort(), expr->getKind(), record);
			visited[expr] = res;
			return res;
		}
	}



	// aux functions
	NODE_KIND Parser::getAddOp(std::shared_ptr<Sort> sort){
		if(sort == INT_SORT || sort == REAL_SORT){
			return NODE_KIND::NT_ADD;
		}
		else if(sort->isBv()){
			return NODE_KIND::NT_BV_ADD;
		}
		else if(sort->isFp()){
			return NODE_KIND::NT_FP_ADD;
		}
		else{
			return NODE_KIND::NT_ERROR;
		}
	}
	std::shared_ptr<DAGNode> Parser::getZero(std::shared_ptr<Sort> sort){
		if(sort == INT_SORT){
			return mkConstInt("0");
		}
		else if(sort == REAL_SORT){
			return mkConstReal("0.0");
		}
		else if(sort->isBv()){
			return mkConstBv("0", sort->getBitWidth());
		}
		else if(sort->isFp()){
			return mkConstFp("0.0", sort->getExponentWidth(), sort->getSignificandWidth());
		}
		else if(sort->isStr()){
			return mkConstStr("");
		}
		else{
			return mkErr(ERROR_TYPE::ERR_UNKWN_SYM);
		}
	}

	// error operations
	std::shared_ptr<DAGNode> Parser::mkErr(const ERROR_TYPE t){
		return std::make_shared<DAGNode>(NULL_SORT, (NODE_KIND)t);
	}
	void Parser::err_all(const ERROR_TYPE e, const std::string s, const size_t ln) const {
		switch (e) {
		case ERROR_TYPE::ERR_UNEXP_EOF:
			err_unexp_eof();
			break;
		case ERROR_TYPE::ERR_SYM_MIS:
			err_sym_mis(s, ln);
			break;
		case ERROR_TYPE::ERR_UNKWN_SYM:
			err_unkwn_sym(s, ln);
			break;
		case ERROR_TYPE::ERR_PARAM_MIS:
			err_param_mis(s, ln);
			break;
		case ERROR_TYPE::ERR_PARAM_NBOOL:
			err_param_nbool(s, ln);
			break;
		case ERROR_TYPE::ERR_PARAM_NNUM:
			err_param_nnum(s, ln);
			break;
		case ERROR_TYPE::ERR_PARAM_NSAME:
			err_param_nsame(s, ln);
			break;
		case ERROR_TYPE::ERR_LOGIC:
			err_logic(s, ln);
			break;
		case ERROR_TYPE::ERR_MUL_DECL:
			err_mul_decl(s, ln);
			break;
		case ERROR_TYPE::ERR_MUL_DEF:
			err_mul_def(s, ln);
			break;
		case ERROR_TYPE::ERR_ZERO_DIVISOR:
			err_zero_divisor(ln);
			break;
		case ERROR_TYPE::ERR_FUN_LOCAL_VAR:
			err_param_nsame(s, ln);
			break;
		case ERROR_TYPE::ERR_ARI_MIS:
			err_arity_mis(s, ln);
			break;
		case ERROR_TYPE::ERR_TYPE_MIS:
			err_type_mis(s, ln);
			break;
		case ERROR_TYPE::ERR_NEG_PARAM:
			err_neg_param(ln);
			break;
		}
	}

	void Parser::err_all(const std::shared_ptr<DAGNode> e, const std::string s, const size_t ln) const {
		err_all((ERROR_TYPE)e->getKind(), s, ln);
	}

	// unexpected end of file
	void Parser::err_unexp_eof() const {
		std::cout << "error: Unexpected end of file found." << std::endl;
		exit(0);
	}

	// symbol missing
	void Parser::err_sym_mis(const std::string mis, const size_t ln) const {
		std::cout << "error: \"" << mis << "\" missing in line " << ln << '.' << std::endl;
		exit(0);
	}

	void Parser::err_sym_mis(const std::string mis, const std::string nm, const size_t ln) const {
		std::cout << "error: \"" << mis << "\" missing before \"" << nm << "\" in line " << ln << '.' << std::endl;
		exit(0);
	}

	// unknown symbol
	void Parser::err_unkwn_sym(const std::string nm, const size_t ln) const {
		if (nm == "") err_unexp_eof();
		std::cout << "error: Unknown or unexptected symbol \"" << nm << "\" in line " << ln << '.' << std::endl;
		exit(0);
	}

	// wrong number of parameters
	void Parser::err_param_mis(const std::string nm, const size_t ln) const {
		std::cout << "error: Wrong number of parameters of \"" << nm << "\" in line " << ln << '.' << std::endl;
		exit(0);
	}

	// paramerter type error
	void Parser::err_param_nbool(const std::string nm, const size_t ln) const {
		std::cout << "error: Invalid command \"" << nm << "\" in line "
			<< ln << ", paramerter is not a boolean." << std::endl;
		exit(0);
	}

	void Parser::err_param_nnum(const std::string nm, const size_t ln) const {
		std::cout << "error: Invalid command \"" << nm << "\" in line "
			<< ln << ", paramerter is not an integer or a real." << std::endl;
		exit(0);
	}

	// paramerters are not in same type
	void Parser::err_param_nsame(const std::string nm, const size_t ln) const {
		std::cout << "error: Invalid command \"" << nm << "\" in line "
			<< ln << ", paramerters are not in same type." << std::endl;
		exit(0);
	}

	// logic doesnt support
	void Parser::err_logic(const std::string nm, const size_t ln) const {
		std::cout << "error: Logic does not support \"" << nm << "\" in line " << ln << '.' << std::endl;
		exit(0);
	}

	// multiple declaration
	void Parser::err_mul_decl(const std::string nm, const size_t ln) const {
		std::cout << "error: Multiple declarations of \"" << nm << "\" in line " << ln << '.' << std::endl;
		exit(0);
	}

	// multiple definition
	void Parser::err_mul_def(const std::string nm, const size_t ln) const {
		std::cout << "error: Multiple definitions or keybindings of \""
			<< nm << "\" in line " << ln << '.' << std::endl;
		exit(0);
	}

	// divisor is zero
	void Parser::err_zero_divisor(const size_t ln) const {
		std::cout << "error: Divisor is zero in line " << ln << '.' << std::endl;
		exit(0);
	}

	// arity mismatch
	void Parser::err_arity_mis(const std::string nm, const size_t ln) const{
		std::cout << "error: Arity mismatch of command \"" << nm << "\" in line " << ln << '.' << std::endl;
		exit(0);
	}

	// kind mismatch
	void Parser::err_type_mis(const std::string nm, const size_t ln) const{
		std::cout << "error: Kind mismatch of command \"" << nm << "\" in line " << ln << '.' << std::endl;
		exit(0);
	}


	void Parser::err_neg_param(const size_t ln) const{
		std::cout << "error: Negative parameter in line " << ln << '.' << std::endl;
		exit(0);
	}

	// keyword error
	void Parser::err_keyword(const std::string nm, const size_t ln) const{
		std::cout << "error: keyword mismatch of command \"" << nm << "\" in line " << ln << '.' << std::endl;
		exit(0);
	}

	/*
	global errors
	*/
	// cannot open file
	void Parser::err_open_file(const std::string filename) const {
		std::cout << "error: Cannot open file \"" << filename << "\"." << std::endl;
		exit(0);
	}


	/*
	warnings
	*/
	// command not support
	void Parser::warn_cmd_nsup(const std::string nm, const size_t ln) const {
		std::cout << "warning: \"" << nm << "\" command is safely ignored in line " << ln << "." << std::endl;
	}
}<|MERGE_RESOLUTION|>--- conflicted
+++ resolved
@@ -135,18 +135,6 @@
 
 			switch (scan_mode) {
 			case SCAN_MODE::SM_SYMBOL:
-<<<<<<< HEAD
-				// Check if in scientific notation mode
-				if (!in_scientific_notation) {
-					// Check if current symbol might be the start of scientific notation
-					std::string current(beg, bufptr - beg);
-					size_t e_pos = current.find_first_of("Ee");
-					if (e_pos != std::string::npos && e_pos > 0 && e_pos == current.size() - 1) {
-						// Check if the part before E is a valid real number
-						std::string mantissa = current.substr(0, e_pos);
-						if (isRealUtil(mantissa)) {
-							// Confirm it's the start of scientific notation
-=======
 				// check if in scientific notation mode
 				if (!in_scientific_notation) {
 					// check if current symbol is the start of scientific notation
@@ -157,40 +145,25 @@
 						std::string mantissa = current.substr(0, e_pos);
 						if (isRealUtil(mantissa)) {
 							// confirm the start of scientific notation
->>>>>>> 45bf8a55
 							in_scientific_notation = true;
 						}
 					}
 				}
 
-<<<<<<< HEAD
-				// If in scientific notation mode
-				if (in_scientific_notation) {
-					// Handle left parenthesis
-=======
 				// if in scientific notation mode
 				if (in_scientific_notation) {
 					// handle left parenthesis
->>>>>>> 45bf8a55
 					if (*bufptr == '(') {
 						has_open_bracket = true;
 						bracket_level++;
 						bufptr++;
 						continue;
 					}
-<<<<<<< HEAD
-					// Handle right parenthesis
-					else if (*bufptr == ')' && has_open_bracket) {
-						bracket_level--;
-						if (bracket_level == 0) {
-							// Right parenthesis matching completed, scientific notation ends
-=======
 					// handle right parenthesis
 					else if (*bufptr == ')' && has_open_bracket) {
 						bracket_level--;
 						if (bracket_level == 0) {
 							// right parenthesis matched, end scientific notation
->>>>>>> 45bf8a55
 							bufptr++;
 							std::string tmp_s(beg, bufptr - beg);
 							scanToNextSymbol();
@@ -199,37 +172,21 @@
 						bufptr++;
 						continue;
 					}
-<<<<<<< HEAD
-					// Handle spaces, spaces are allowed in scientific notation mode
-=======
 					// handle space, allow space in scientific notation mode
->>>>>>> 45bf8a55
 					else if (isblank(*bufptr)) {
 						bufptr++;
 						continue;
 					}
-<<<<<<< HEAD
-					// If a newline or other special character is encountered, end scientific notation mode
-					else if (*bufptr == '\n' || *bufptr == '\r' || *bufptr == '\v' || *bufptr == '\f' ||
-							 *bufptr == ';' || *bufptr == '|' || *bufptr == '"') {
-						in_scientific_notation = false;
-						// Return the part that has been parsed
-=======
 					// if encounter newline or other special characters, end scientific notation mode
 					else if (*bufptr == '\n' || *bufptr == '\r' || *bufptr == '\v' || *bufptr == '\f' ||
 							 *bufptr == ';' || *bufptr == '|' || *bufptr == '"') {
 						in_scientific_notation = false;
 						// return the parsed part
->>>>>>> 45bf8a55
 						std::string tmp_s(beg, bufptr - beg);
 						return tmp_s;
 					}
 				}
-<<<<<<< HEAD
-				// Normal symbol parsing
-=======
 				// normal symbol parsing
->>>>>>> 45bf8a55
 				else {
 					if (isblank(*bufptr)) {
 						// out of symbol mode by ' ' and \t
