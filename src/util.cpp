/* -*- Source -*-
 *
 * The Util Functions
 *
 * Author: Fuqi Jia <jiafq@ios.ac.cn>
 *
 * Copyright (C) 2025 Fuqi Jia
 *
 * Permission is hereby granted, free of charge, to any person obtaining a
 * copy of this software and associated documentation files (the "Software"),
 * to deal in the Software without restriction, including without limitation
 * the rights to use, copy, modify, merge, publish, distribute, sublicense,
 * and/or sell copies of the Software, and to permit persons to whom the
 * Software is furnished to do so, subject to the following conditions:
 *
 * The above copyright notice and this permission notice shall be included in
 * all copies or substantial portions of the Software.
 *
 * THE SOFTWARE IS PROVIDED "AS IS", WITHOUT WARRANTY OF ANY KIND, EXPRESS OR
 * IMPLIED, INCLUDING BUT NOT LIMITED TO THE WARRANTIES OF MERCHANTABILITY,
 * FITNESS FOR A PARTICULAR PURPOSE AND NONINFRINGEMENT. IN NO EVENT SHALL THE
 * AUTHORS OR COPYRIGHT HOLDERS BE LIABLE FOR ANY CLAIM, DAMAGES OR OTHER
 * LIABILITY, WHETHER IN AN ACTION OF CONTRACT, TORT OR OTHERWISE, ARISING
 * FROM, OUT OF OR IN CONNECTION WITH THE SOFTWARE OR THE USE OR OTHER
 * DEALINGS IN THE SOFTWARE.
 */

#include "../include/util.h"
#include <vector>
#include <sstream>
#include <cmath>
#include <iomanip>
#include <algorithm>
#include <string>
namespace SMTLIBParser{

    // SHA-256 hash function
    std::string sha256(const std::string& input) {
        return SHA256::hash(input);
    }

    bool isIntUtil(const std::string& str){
        if (str.empty()) return false;
        for (size_t i = 0; i < str.size(); i++){
            if (i == 0 && (str[i] == '-' || str[i] == '+')) continue;
            if (!isdigit(str[i])) return false;
        }
        return true;

    }
    bool isRealUtil(const std::string& str){
        if (str.empty()) return false;
        bool has_dot = false;
        for (size_t i = 0; i < str.size(); i++){
            if (i == 0 && (str[i] == '-' || str[i] == '+')) continue;
            if (str[i] == '.' && !has_dot){
                has_dot = true;
                continue;
            }
            if (!isdigit(str[i])) return false;
        }
        return true;
    }

    bool isScientificNotationUtil(const std::string& str){
        if (str.empty()) return false;
        
<<<<<<< HEAD
        // Look for 'E' or 'e' character
=======
        // find 'E' or 'e' character
>>>>>>> 45bf8a55
        size_t e_pos = str.find_first_of("Ee");
        if (e_pos == std::string::npos || e_pos == 0) 
            return false;
            
<<<<<<< HEAD
        // Check if the part before E is a valid real number
=======
        // check if the part before E is a valid real number
>>>>>>> 45bf8a55
        std::string mantissa = str.substr(0, e_pos);
        if (!isRealUtil(mantissa)) 
            return false;
        
<<<<<<< HEAD
        // Extract the part after E
        std::string exponent = str.substr(e_pos + 1);
        
        // If the exponent part is empty, it's not a valid scientific notation
        if (exponent.empty())
            return false;
        
        // Create a copy without spaces for checking
=======
        // extract the part after E
        std::string exponent = str.substr(e_pos + 1);
        
        // if the exponent part is empty, not a valid scientific notation
        if (exponent.empty())
            return false;
        
        // create a copy without spaces for checking
>>>>>>> 45bf8a55
        std::string exponent_no_spaces = exponent;
        exponent_no_spaces.erase(std::remove_if(exponent_no_spaces.begin(), exponent_no_spaces.end(), 
                                     [](unsigned char c) { return std::isspace(c); }), 
                      exponent_no_spaces.end());
        
<<<<<<< HEAD
        // If the exponent part is empty after removing spaces, it's not a valid scientific notation
        if (exponent_no_spaces.empty())
            return false;
        
        // Handle nested parentheses cases, such as (3) or ((3))
        if (exponent_no_spaces[0] == '(') {
            // Count the parentheses level
            int bracket_level = 1;
            size_t pos = 1;
            std::string inner_exponent;
            
            // Scan and parse the content inside the parentheses
            while (pos < exponent_no_spaces.size() && bracket_level > 0) {
                if (exponent_no_spaces[pos] == '(') {
                    bracket_level++;
                } else if (exponent_no_spaces[pos] == ')') {
                    bracket_level--;
                    // When the outermost right parenthesis is found, extract the number inside
                    if (bracket_level == 0) {
                        inner_exponent = exponent_no_spaces.substr(1, pos - 1);
                        // If there are still parentheses inside, recursively check the inner expression
                        if (inner_exponent.find('(') != std::string::npos) {
                            // First remove all inner parentheses, then check if it's a valid exponent
                            std::string processed_exponent;
                            bracket_level = 0;
                            
                            for (char c : inner_exponent) {
                                if (c == '(') {
                                    bracket_level++;
                                } else if (c == ')') {
                                    bracket_level--;
                                } else if (bracket_level == 0) {
                                    // Only keep characters not within parentheses
                                    processed_exponent += c;
                                }
                            }
                            
                            // Exponent can only contain digits and possibly a sign
                            if (processed_exponent.empty()) return false;
                            
                            // Check the processed exponent part
                            if (processed_exponent[0] == '+' || processed_exponent[0] == '-') {
                                if (processed_exponent.size() == 1) return false;
                                for (size_t i = 1; i < processed_exponent.size(); i++) {
                                    if (!isdigit(processed_exponent[i])) return false;
                                }
                            } else {
                                for (char c : processed_exponent) {
                                    if (!isdigit(c)) return false;
                                }
                            }
                            
                            return true;
                        }
                    }
                }
                pos++;
=======
        // if the exponent part is empty after removing spaces, not a valid scientific notation
        if (exponent_no_spaces.empty())
            return false;
        
        // handle possible parentheses
        if (exponent_no_spaces[0] == '(') {
            // find right parenthesis
            size_t close_pos = exponent_no_spaces.find(')');
            if (close_pos != std::string::npos) {
                // extract the content inside parentheses
                exponent_no_spaces = exponent_no_spaces.substr(1, close_pos - 1);
            } else {
                // no right parenthesis found, possibly incomplete expression
                exponent_no_spaces = exponent_no_spaces.substr(1);
>>>>>>> 45bf8a55
            }
            
            // No matching right parenthesis found or parentheses parsing failed
            if (bracket_level != 0 || inner_exponent.empty()) 
                return false;
                
            // Update exponent_no_spaces for further checks
            exponent_no_spaces = inner_exponent;
        }
        
<<<<<<< HEAD
        // Check if the exponent part is an integer
        if (exponent_no_spaces[0] == '+' || exponent_no_spaces[0] == '-') {
            // If it's "E-" or "E+", there must be digits after
            if (exponent_no_spaces.size() == 1) 
                return false;
            // Check if the part after the sign contains only digits
=======
        // if the exponent part is empty after handling parentheses, not a valid scientific notation
        if (exponent_no_spaces.empty())
            return false;
        
        // check if the exponent part is a valid integer
        if (exponent_no_spaces[0] == '+' || exponent_no_spaces[0] == '-') {
            // if "E-" or "E+", there must be a digit after it
            if (exponent_no_spaces.size() == 1) 
                return false;
            // check if the part after "E-" or "E+" is all digits
>>>>>>> 45bf8a55
            for (size_t i = 1; i < exponent_no_spaces.size(); i++) {
                if (!isdigit(exponent_no_spaces[i])) 
                    return false;
            }
        } else {
<<<<<<< HEAD
            // If there's no sign, the entire exponent part must contain only digits
=======
            // if there is no sign, the whole exponent part must be all digits
>>>>>>> 45bf8a55
            for (char c : exponent_no_spaces) {
                if (!isdigit(c)) 
                    return false;
            }
        }
        
        return true;
    }

    std::string parseScientificNotation(const std::string& str){
<<<<<<< HEAD
        // Look for 'E' or 'e' character
=======
        // find 'E' or 'e' character
>>>>>>> 45bf8a55
        size_t e_pos = str.find_first_of("Ee");
        if (e_pos == std::string::npos) 
            return str;
            
        try {
<<<<<<< HEAD
            // Extract the base part
            std::string mantissa = str.substr(0, e_pos);
            
            // Check if the base part is a valid real number
            if (!isRealUtil(mantissa))
                return str;
            
            // Extract the exponent part
            std::string exponent = str.substr(e_pos + 1);
            
            // If the exponent part is empty, return the original string
            if (exponent.empty())
                return str;
            
            // Create a copy without spaces for processing
=======
            // extract the mantissa part
            std::string mantissa = str.substr(0, e_pos);
            
            // check if the mantissa part is a valid real number
            if (!isRealUtil(mantissa))
                return str;
            
            // extract the exponent part
            std::string exponent = str.substr(e_pos + 1);
            
            // if the exponent part is empty, return the original string
            if (exponent.empty())
                return str;
            
            // create a copy without spaces for processing
>>>>>>> 45bf8a55
            std::string exponent_no_spaces = exponent;
            exponent_no_spaces.erase(std::remove_if(exponent_no_spaces.begin(), exponent_no_spaces.end(), 
                                         [](unsigned char c) { return std::isspace(c); }), 
                          exponent_no_spaces.end());
            
<<<<<<< HEAD
            // If the exponent part is empty after removing spaces, return the original string
            if (exponent_no_spaces.empty())
                return str;
            
            // Handle nested parentheses cases, such as (3) or ((3))
            if (exponent_no_spaces[0] == '(') {
                // Count parentheses levels and find the matching right parenthesis
                int bracket_level = 1;
                size_t pos = 1;
                std::string inner_exponent;
                
                // Scan and parse the content inside the parentheses
                while (pos < exponent_no_spaces.size() && bracket_level > 0) {
                    if (exponent_no_spaces[pos] == '(') {
                        bracket_level++;
                    } else if (exponent_no_spaces[pos] == ')') {
                        bracket_level--;
                        // When the outermost right parenthesis is found, extract the number inside
                        if (bracket_level == 0) {
                            inner_exponent = exponent_no_spaces.substr(1, pos - 1);
                            break;
                        }
                    }
                    pos++;
                }
                
                // No matching right parenthesis found or parentheses parsing failed
                if (bracket_level != 0) 
                    return str;
                
                // If there are still parentheses inside, recursively process
                if (inner_exponent.find('(') != std::string::npos) {
                    // Remove all parentheses layer by layer until we get pure numbers
                    int nest_level = 0;
                    std::string processed_exponent;
                    
                    for (size_t i = 0; i < inner_exponent.size(); i++) {
                        if (inner_exponent[i] == '(') {
                            nest_level++;
                        } else if (inner_exponent[i] == ')') {
                            nest_level--;
                        } else if (nest_level == 0) {
                            // Only keep characters not within parentheses
                            processed_exponent += inner_exponent[i];
                        }
                    }
                    
                    // The processed exponent part cannot be empty
                    if (processed_exponent.empty())
                        return str;
                    
                    // Update inner exponent
                    inner_exponent = processed_exponent;
=======
            // if the exponent part is empty after removing spaces, return the original string
            if (exponent_no_spaces.empty())
                return str;
            
            // handle possible parentheses
            if (exponent_no_spaces[0] == '(') {
                // find right parenthesis
                size_t close_pos = exponent_no_spaces.find(')');
                if (close_pos != std::string::npos) {
                    // extract the content inside parentheses
                    exponent_no_spaces = exponent_no_spaces.substr(1, close_pos - 1);
                } else {
                    // no right parenthesis found, possibly incomplete expression
                    exponent_no_spaces = exponent_no_spaces.substr(1);
>>>>>>> 45bf8a55
                }
                
                // Update exponent_no_spaces for conversion
                exponent_no_spaces = inner_exponent;
            }
            
<<<<<<< HEAD
            // Handle scientific notation by moving decimal point using string operations
            
            // Parse the mantissa part, remove possible sign
            bool is_negative = false;
            std::string abs_mantissa = mantissa;
            if (!mantissa.empty() && (mantissa[0] == '-' || mantissa[0] == '+')) {
                is_negative = (mantissa[0] == '-');
                abs_mantissa = mantissa.substr(1);
            }
            
            // Parse the exponent part
            bool exp_negative = false;
            std::string abs_exponent = exponent_no_spaces;
            if (!exponent_no_spaces.empty() && (exponent_no_spaces[0] == '-' || exponent_no_spaces[0] == '+')) {
                exp_negative = (exponent_no_spaces[0] == '-');
                abs_exponent = exponent_no_spaces.substr(1);
            }
            
            // Convert the exponent to an integer
            int exp_value = 0;
            try {
                exp_value = std::stoi(abs_exponent);
                if (exp_negative) {
                    exp_value = -exp_value;
                }
            } catch (...) {
                return str; // Exponent parsing failed, return the original string
            }
            
            // Find the decimal point position in the mantissa, add one if it doesn't exist
            size_t dot_pos = abs_mantissa.find('.');
            std::string digits;
            int original_dot_position;
            
            if (dot_pos != std::string::npos) {
                // Has decimal point, extract all digits
                digits = abs_mantissa.substr(0, dot_pos) + abs_mantissa.substr(dot_pos + 1);
                original_dot_position = dot_pos;
            } else {
                // No decimal point, all characters are digits
                digits = abs_mantissa;
                original_dot_position = abs_mantissa.length();
            }
            
            // Handle leading zeros and trailing zeros
            // Remove leading zeros
            size_t first_non_zero = digits.find_first_not_of('0');
            if (first_non_zero != std::string::npos) {
                digits = digits.substr(first_non_zero);
                original_dot_position -= first_non_zero;
            } else {
                // All digits are 0
                return (is_negative ? "-0.0" : "0.0");
            }
            
            // Calculate the new decimal point position
            int new_dot_position = original_dot_position + exp_value;
            
            std::string result;
            
            if (new_dot_position <= 0) {
                // Decimal point needs to be moved to the left of the entire number, add leading zeros
                result = "0." + std::string(-new_dot_position, '0') + digits;
            } else if (new_dot_position >= static_cast<int>(digits.length())) {
                // Decimal point needs to be moved to the right of the entire number, add trailing zeros
                result = digits + std::string(new_dot_position - digits.length(), '0') + ".0";
            } else {
                // Decimal point is in the middle of the number
                result = digits.substr(0, new_dot_position) + "." + digits.substr(new_dot_position);
            }
            
            // Add negative sign (if needed)
            if (is_negative) {
                result = "-" + result;
            }
            
            return result;
        } catch (const std::exception& e) {
            // Conversion failed, return the original string
=======
            // if the exponent part is empty after handling parentheses, return the original string
            if (exponent_no_spaces.empty())
                return str;
            
            // convert scientific notation to normal real number
            // TODO!!
            Real mantissa_val = Real(mantissa);
            Real exponent_val = Real(exponent_no_spaces);
            
            // calculate the result
            Real result = mantissa_val * pow(Real(10.0), exponent_val);
            
            // convert to string
            std::ostringstream oss;
            oss << std::setprecision(16) << toString(result);
            return oss.str();
        } catch (const std::exception& e) {
            // conversion failed, return the original string
>>>>>>> 45bf8a55
            return str;
        }
    }

    bool isBVUtil(const std::string& str){
        if (str.empty()) return false;
        if (str.size() < 3) return false;
        if (str[0] != '#') return false;
        if (str[1] != 'b' && str[1] != 'x' && str[1] != 'd' &&
            str[1] != 'B' && str[1] != 'X' && str[1] != 'D') return false;
        for (size_t i = 2; i < str.size(); i++){
            if ((str[1] == 'b' || str[1] == 'B') && 
                (str[i] != '0' && str[i] != '1')) return false;
            if ((str[1] == 'x' || str[1] == 'X') &&
                (str[i] != '0' && 
                str[i] != '1' && 
                str[i] != '2' && 
                str[i] != '3' && 
                str[i] != '4' && 
                str[i] != '5' && 
                str[i] != '6' && 
                str[i] != '7' && 
                str[i] != '8' && 
                str[i] != '9' && 
                str[i] != 'a' && 
                str[i] != 'A' && 
                str[i] != 'b' && 
                str[i] != 'B' && 
                str[i] != 'c' && 
                str[i] != 'C' && 
                str[i] != 'd' && 
                str[i] != 'D')) return false;
            if ((str[1] == 'd' || str[1] == 'D') && 
                (str[i] != '0' && 
                str[i] != '1' && 
                str[i] != '2' && 
                str[i] != '3' && 
                str[i] != '4' && 
                str[i] != '5' && 
                str[i] != '6' && 
                str[i] != '7' && 
                str[i] != '8' && 
                str[i] != '9')) return false;
        }
        return true;
    }
    bool isFPUtil(const std::string& str){
        if (str.empty()) return false;
        if (str.size() < 3) return false;
        if (str[0] != '#' || str[1] != 'x') return false;
        for (size_t i = 2; i < str.size(); i++){
            if (!isxdigit(str[i])) return false;
        }
        return true;
    }
    bool isStrUtil(const std::string& str){
        if (str.empty()) return false;
        if (str[0] != '"' || str[str.size()-1] != '"') return false;
        return true;
    }


    Integer pow(const Integer& base, const Integer& exp){
        if(exp == 0) return 1;
        Integer result = base;
        for(Integer i = 1; i < exp; i++){
            result *= base;
        }
        return result;
    }
    Real pow(const Real& base, const Real& exp){
        // GMP does not support floating-point power operations directly, so we need to convert to double using std::pow
        // Note: This may result in precision loss
        
        // special cases
        if(exp == 0) return Real(1.0);
        if(base == 1) return Real(1.0);
        if(base == 0) return Real(0.0);
        
        // for integer power, use integer pow method
        if(exp.get_d() == std::floor(exp.get_d()) && exp.get_d() > 0 && exp.get_d() < 1000) {
            Real result = base;
            for(int i = 1; i < (int)exp.get_d(); i++) {
                result *= base;
            }
            return result;
        }
        
        // for general case, convert to double calculation, then convert back to Real
        double base_d = base.get_d();
        double exp_d = exp.get_d();
        double result_d = std::pow(base_d, exp_d);
        
        return Real(result_d);
    }

    Integer gcd(const Integer& a, const Integer& b){
        if(b == 0) return a;
        return gcd(b, a % b);
    }

    Integer lcm(const Integer& a, const Integer& b){
        return a * b / SMTLIBParser::gcd(a, b);
    }


    Real sqrt(const Integer& i){
        Real res, tmp(i);
        mpf_sqrt(res.get_mpf_t(), tmp.get_mpf_t());
        return res;
    }
    Real sqrt(const Real& r){
        Real res;
        mpf_sqrt(res.get_mpf_t(), r.get_mpf_t());
        return res;
    }
    Real safesqrt(const Integer& i){
        if(i < 0){
            return Real(0);
        }
        Real res;
        Real tmp(i);
        mpf_sqrt(res.get_mpf_t(), tmp.get_mpf_t());
        return res;
    }
    
    Real safesqrt(const Real& r){
        if(r < 0){
            return Real(0);
        }
        Real res;
        mpf_sqrt(res.get_mpf_t(), r.get_mpf_t());
        return res;
    }

    Integer ceil(const Real& r){
        Integer res;
        Real tmp;
        mpf_ceil(tmp.get_mpf_t(), r.get_mpf_t());
        res = tmp;
        return res;
    }
    Integer floor(const Real& r){
        Integer res;
        Real tmp;
        mpf_floor(tmp.get_mpf_t(), r.get_mpf_t());
        res = tmp;
        return res;
    }
    Integer round(const Real& r){
        Integer res;
        Real tmp;
        if(r >= 0){
            mpf_floor(tmp.get_mpf_t(), r.get_mpf_t());
            if(r - tmp >= 0.5){
                res = tmp + 1;
            }
            else{
                res = tmp;
            }
        }
        else{
            mpf_ceil(tmp.get_mpf_t(), r.get_mpf_t());
            if(tmp - r >= 0.5){
                res = tmp - 1;
            }
            else{
                res = tmp;
            }
        }
        res = tmp;
        return res;
    }


    bool isPrime(const Integer& n){
        if(n <= 1) return false;
        if(n == 2) return true;
        if(n % 2 == 0) return false;
        for(Integer i = 3; i * i <= n; i += 2){
            if(n % i == 0) return false;
        }
        return true;
    }

    bool isEven(const Integer& n){
        return n % 2 == 0;
    }

    bool isOdd(const Integer& n){
        return n % 2 != 0;
    }


    Integer factorial(const Integer& n){
        Integer res = 1;
        for(Integer i = 1; i <= n; i++){
            res *= i;
        }
        return res;
    }

    std::string bvNot(const std::string& bv){
        assert(bv[0] == '#' && bv[1] == 'b');
        std::string res = "#b";
        for(size_t i = 2; i < bv.size(); i++){
            res += bv[i] == '0' ? '1' : '0';
        }
        return res;
    }
    std::string bvAnd(const std::string& bv1, const std::string& bv2){
        assert(bv1[0] == '#' && bv1[1] == 'b');
        assert(bv2[0] == '#' && bv2[1] == 'b');
        std::string res = "#b";
        for(size_t i = 2; i < bv1.size(); i++){
            res += bv1[i] == '1' && bv2[i] == '1' ? '1' : '0';
        }
        return res;
    }
    std::string bvOr(const std::string& bv1, const std::string& bv2){
        assert(bv1[0] == '#' && bv1[1] == 'b');
        assert(bv2[0] == '#' && bv2[1] == 'b');
        std::string res = "#b";
        for(size_t i = 2; i < bv1.size(); i++){
            res += bv1[i] == '1' || bv2[i] == '1' ? '1' : '0';
        }
        return res;
    }
    std::string bvXor(const std::string& bv1, const std::string& bv2){
        assert(bv1[0] == '#' && bv1[1] == 'b');
        assert(bv2[0] == '#' && bv2[1] == 'b');
        std::string res = "#b";
        for(size_t i = 2; i < bv1.size(); i++){
            res += bv1[i] != bv2[i] ? '1' : '0';
        }
        return res;
    }
    std::string bvNand(const std::string& bv1, const std::string& bv2){
        assert(bv1[0] == '#' && bv1[1] == 'b');
        assert(bv2[0] == '#' && bv2[1] == 'b');
        std::string res = "#b";
        for(size_t i = 2; i < bv1.size(); i++){
            res += bv1[i] == '1' && bv2[i] == '1' ? '0' : '1';
        }
        return res;
    }
    std::string bvNor(const std::string& bv1, const std::string& bv2){
        assert(bv1[0] == '#' && bv1[1] == 'b');
        assert(bv2[0] == '#' && bv2[1] == 'b');
        std::string res = "#b";
        for(size_t i = 2; i < bv1.size(); i++){
            res += bv1[i] == '0' && bv2[i] == '0' ? '1' : '0';
        }
        return res;
    }
    std::string bvXnor(const std::string& bv1, const std::string& bv2){
        assert(bv1[0] == '#' && bv1[1] == 'b');
        assert(bv2[0] == '#' && bv2[1] == 'b');
        std::string res = "#b";
        for(size_t i = 2; i < bv1.size(); i++){
            res += bv1[i] == bv2[i] ? '1' : '0';
        }
        return res;
    }

    std::string bvNeg(const std::string& bv){
        assert(bv[0] == '#' && bv[1] == 'b');
        // 2's complement
        std::string res = "";
        bool carry = true;
        for(size_t i = bv.size() - 1; i >= 2; i--){
            if(bv[i] == '0'){
                res += carry ? '1' : '0';
                carry = false;
            }
            else{
                res += carry ? '0' : '1';
            }
        }
        res = std::string(res.rbegin(), res.rend());
        res = "#b" + res;
        return res;
    }

    std::string bvAdd(const std::string& bv1, const std::string& bv2){
        assert(bv1[0] == '#' && bv1[1] == 'b');
        assert(bv2[0] == '#' && bv2[1] == 'b');
        std::string bv1_ = bv1.substr(2, bv1.size() - 2);
        std::string bv2_ = bv2.substr(2, bv2.size() - 2);
        if(bv1_.size() != bv2_.size()){
            // add prefix 0 to the shorter one
            if(bv1_.size() < bv2_.size()){
                bv1_ = "#b" + std::string(bv2_.size() - bv1_.size(), '0') + bv1_;
                bv2_ = "#b" + bv2_;
            }
            else{
                bv2_ = "#b" + std::string(bv1_.size() - bv2_.size(), '0') + bv2_;
                bv1_ = "#b" + bv1_;
            }
        }
        else{
            bv1_ = "#b" + bv1_;
            bv2_ = "#b" + bv2_;
        }   
        std::string res = "";
        bool carry = false;
        for(size_t i = bv1_.size() - 1; i >= 2; i--){
            if(bv1_[i] == '0' && bv2_[i] == '0'){
                res += carry ? '1' : '0';
                carry = false;
            }
            else if(bv1_[i] == '1' && bv2_[i] == '1'){
                res += carry ? '1' : '0';
                carry = true;
            }
            else{
                res += carry ? '0' : '1';
            }
        }
        // add #b prefix and reverse
        res = std::string(res.rbegin(), res.rend());
        res = "#b" + res;
        return res;
    }
    std::string bvSub(const std::string& bv1, const std::string& bv2){
        assert(bv1[0] == '#' && bv1[1] == 'b');
        assert(bv2[0] == '#' && bv2[1] == 'b');
        std::string bv1_ = bv1.substr(2, bv1.size() - 2);
        std::string bv2_ = bv2.substr(2, bv2.size() - 2);
        if(bv1_.size() != bv2_.size()){
            // add prefix 0 to the shorter one
            if(bv1_.size() < bv2_.size()){
                bv1_ = "#b" + std::string(bv2_.size() - bv1_.size(), '0') + bv1_;
                bv2_ = "#b" + bv2_;
            }
            else{
                bv2_ = "#b" + std::string(bv1_.size() - bv2_.size(), '0') + bv2_;
                bv1_ = "#b" + bv1_;
            }
        }
        else{
            bv1_ = "#b" + bv1_;
            bv2_ = "#b" + bv2_;
        }
        std::string res = "";
        bool borrow = false;
        for(size_t i = bv1_.size() - 1; i >= 2; i--){
            if(bv1_[i] == '0' && bv2_[i] == '0'){
                res += borrow ? '1' : '0';
                borrow = false;
            }
            else if(bv1_[i] == '1' && bv2_[i] == '1'){
                res += borrow ? '0' : '1';
                borrow = true;
            }
            else{
                res += borrow ? '1' : '0';
            }
        }
        res = std::string(res.rbegin(), res.rend());
        res = "#b" + res;
        return res;
    }
    std::string bvMul(const std::string& bv1, const std::string& bv2){
        assert(bv1[0] == '#' && bv1[1] == 'b');
        assert(bv2[0] == '#' && bv2[1] == 'b');
        std::string bv1_ = bv1.substr(2, bv1.size() - 2);
        std::string bv2_ = bv2.substr(2, bv2.size() - 2);
        if(bv1_.size() != bv2_.size()){
            // add prefix 0 to the shorter one
            if(bv1_.size() < bv2_.size()){
                bv1_ = "#b" + std::string(bv2_.size() - bv1_.size(), '0') + bv1_;
                bv2_ = "#b" + bv2_;
            }
            else{
                bv2_ = "#b" + std::string(bv1_.size() - bv2_.size(), '0') + bv2_;
                bv1_ = "#b" + bv1_;
            }
        }
        else{
            bv1_ = "#b" + bv1_;
            bv2_ = "#b" + bv2_;
        }
        std::vector<std::string> partials;
        for(int i = bv2_.size() - 1; i >= 0; i--){
            if(bv2_[i] == '1'){
                std::string partial = bv1_.substr(0, bv2_.size() - i);
                partial = partial + std::string(i - 1, '0');
                partial = "#b" + partial;
                partials.emplace_back(partial);
            }
        }
        if(partials.empty()){
            return "#b" + std::string(bv1_.size() - 2, '0');
        }
        std::string res = partials[0];
        for(size_t i = 1; i < partials.size(); i++){
            res = SMTLIBParser::bvAdd(res, partials[i]);
        }
        return res;
    }


    std::string bvUdiv(const std::string& bv1, const std::string& bv2){
        assert(bv1[0] == '#' && bv1[1] == 'b');
        assert(bv2[0] == '#' && bv2[1] == 'b');

        // div 0, return all ones
        bool isBv2Zero = true;
        for(size_t i = 2; i < bv2.size(); i++){
            if(bv2[i] == '1'){
                isBv2Zero = false;
                break;
            }
        }
        if(isBv2Zero){
            return "#b" + std::string(bv1.size() - 2, '1');
        }

        std::string bv1_ = bv1.substr(2, bv1.size() - 2);
        std::string bv2_ = bv2.substr(2, bv2.size() - 2);
        if(bv1_.size() != bv2_.size()){
            // add prefix 0 to the shorter one
            if(bv1_.size() < bv2_.size()){
                bv1_ = "#b" + std::string(bv2_.size() - bv1_.size(), '0') + bv1_;
                bv2_ = "#b" + bv2_;
            }
            else{
                bv2_ = "#b" + std::string(bv1_.size() - bv2_.size(), '0') + bv2_;
                bv1_ = "#b" + bv1_;
            }
        }
        else{
            bv1_ = "#b" + bv1_;
            bv2_ = "#b" + bv2_;
        }
<<<<<<< HEAD
        // Special case: division by zero
=======
        // special case: divide by 0
>>>>>>> 45bf8a55
        bool isZero = true;
        for(size_t i = 2; i < bv2_.size(); i++){
            if(bv2_[i] == '1'){
                isZero = false;
                break;
            }
        }
        if(isZero){
<<<<<<< HEAD
            // Division by zero, return all ones
            return "#b" + std::string(bv1.size() - 2, '1');
        }
        
        // Extract pure binary bits (without #b prefix)
=======
            // divide by 0, return all ones
            return "#b" + std::string(bv1.size() - 2, '1');
        }
        
        // extract pure binary bits (without #b prefix)
>>>>>>> 45bf8a55
        std::string dividend_bits = bv1_.substr(2);
        std::string divisor_bits = bv2_.substr(2);
        
        std::string quotient_bits;
        std::string remainder = "";
        
<<<<<<< HEAD
        // Long division
        for(char bit : dividend_bits){
            // Add current bit to remainder
            remainder.push_back(bit);
            
            // Try division
            if(remainder.length() < divisor_bits.length()){
                // Remainder length not enough, add 0 to quotient
                quotient_bits.push_back('0');
            }
            else{
                // Compare remainder with divisor (need to add #b prefix for comparison)
                std::string remainder_bv = "#b" + remainder;
                std::string divisor_bv = "#b" + divisor_bits;
                
                // Binary string comparison
=======
        // long division
        for(char bit : dividend_bits){
            // add current bit to remainder
            remainder.push_back(bit);
            
            // try division
            if(remainder.length() < divisor_bits.length()){
                // remainder length not enough, add 0 to quotient
                quotient_bits.push_back('0');
            }
            else{
                // compare remainder with divisor (need to add #b prefix for comparison)
                std::string remainder_bv = "#b" + remainder;
                std::string divisor_bv = "#b" + divisor_bits;
                
                // binary string comparison
>>>>>>> 45bf8a55
                bool geq = true;
                if(remainder.length() != divisor_bits.length()){
                    geq = remainder.length() > divisor_bits.length();
                }
                else{
                    for(size_t i = 0; i < remainder.length(); i++){
                        if(remainder[i] < divisor_bits[i]){
                            geq = false;
                            break;
                        }
                        else if(remainder[i] > divisor_bits[i]){
                            break;
                        }
                    }
                }
                
                if(geq){
<<<<<<< HEAD
                    // Remainder greater than or equal to divisor, add 1 to quotient
                    quotient_bits.push_back('1');
                    
                    // Subtract divisor from remainder
                    std::string diff = SMTLIBParser::bvSub(remainder_bv, divisor_bv);
                    remainder = diff.substr(2); // Remove #b prefix
                }
                else{
                    // Remainder less than divisor, add 0 to quotient
=======
                    // remainder greater than or equal to divisor, add 1 to quotient
                    quotient_bits.push_back('1');
                    
                    // subtract divisor from remainder
                    std::string diff = SMTLIBParser::bvSub(remainder_bv, divisor_bv);
                    remainder = diff.substr(2); // remove #b prefix
                }
                else{
                    // remainder less than divisor, add 0 to quotient
>>>>>>> 45bf8a55
                    quotient_bits.push_back('0');
                }
            }
        }
        
<<<<<<< HEAD
        // Return the result with prefix
=======
        // return result with prefix
>>>>>>> 45bf8a55
        return "#b" + quotient_bits;
    }
    std::string bvUrem(const std::string& bv1, const std::string& bv2){
        assert(bv1[0] == '#' && bv1[1] == 'b');
        assert(bv2[0] == '#' && bv2[1] == 'b');
        // div 0, return first operand
        bool isZero = true;
        for(size_t i = 2; i < bv2.size(); i++){
            if(bv2[i] == '1'){
                isZero = false;
                break;
            }
        }
        if(isZero){
            return bv1;
        }
        std::string dividend = bv1;
        std::string divisor = bv2;
        std::string quotient = SMTLIBParser::bvUdiv(bv1, bv2);
        std::string res = SMTLIBParser::bvSub(dividend, SMTLIBParser::bvMul(quotient, bv2));
        return res;
    }
    std::string bvSdiv(const std::string& bv1, const std::string& bv2){
        assert(bv1[0] == '#' && bv1[1] == 'b');
        assert(bv2[0] == '#' && bv2[1] == 'b');
        bool isNeg1 = bv1[2] == '1';
        bool isNeg2 = bv2[2] == '1';
        // div 0, return all ones if positive, otherwise 1
        bool isZero = true;
        for(size_t i = 2; i < bv2.size(); i++){
            if(bv2[i] == '1'){
                isZero = false;
                break;
            }
        }
        if(isZero){
            if(isNeg1){
                return "#b" + std::string(bv1.size() - 3, '0') + "1";
            }
            else{
                return "#b" + std::string(bv1.size() - 2, '0') + "1";
            }
        }
        std::string res = SMTLIBParser::bvUdiv(bv1, bv2);
        if(isNeg1 ^ isNeg2){
            res = SMTLIBParser::bvNot(res);
            res = SMTLIBParser::bvAdd(res, "#b01");
        }
        return res;
    }
    std::string bvSrem(const std::string& bv1, const std::string& bv2){
        assert(bv1[0] == '#' && bv1[1] == 'b');
        assert(bv2[0] == '#' && bv2[1] == 'b');
        // rem 0, return first operand
        bool isZero = true;
        for(size_t i = 2; i < bv2.size(); i++){
            if(bv2[i] == '1'){
                isZero = false;
                break;
            }
        }
        if(isZero){
            return bv1;
        }
        bool isNeg1 = bv1[2] == '1';
        std::string res = SMTLIBParser::bvUrem(bv1, bv2);
        if(isNeg1){
            res = SMTLIBParser::bvNot(res);
            res = SMTLIBParser::bvAdd(res, "#b01");
        }
        return res;
    }
    std::string bvSmod(const std::string& bv1, const std::string& bv2){
        assert(bv1[0] == '#' && bv1[1] == 'b');
        assert(bv2[0] == '#' && bv2[1] == 'b');
        bool isNeg1 = bv1[2] == '1';
        std::string res = SMTLIBParser::bvSrem(bv1, bv2);
        if(isNeg1){
            res = SMTLIBParser::bvNot(res);
            res = SMTLIBParser::bvAdd(res, "#b01");
        }
        return res;
    }

    std::string bvShl(const std::string& bv, const std::string& n){
        // left shift
        assert(bv[0] == '#' && bv[1] == 'b');
        assert(n[0] == '#' && n[1] == 'b');
        size_t shift = Integer(n.substr(2, n.size() - 2)).get_ui();
        if(shift >= bv.size() - 2){
            return "#b0" + std::string(shift - bv.size() + 2, '0');
        }
        else{
            return "#b" + bv.substr(2, bv.size() - 2 - shift) + std::string(shift, '0');
        }
    }
    std::string bvLshr(const std::string& bv, const std::string& n){
        // logical right shift
        assert(bv[0] == '#' && bv[1] == 'b');
        assert(n[0] == '#' && n[1] == 'b');
        size_t shift = Integer(n.substr(2, n.size() - 2)).get_ui();
        if(shift >= bv.size() - 2){
            return "#b0" + std::string(shift - bv.size() + 2, '0');
        }
        else{
            return "#b" + std::string(shift, '0') + bv.substr(2, bv.size() - 2 - shift);
        }
    }
    std::string bvAshr(const std::string& bv, const std::string& n){
        // arithmetic right shift
        assert(bv[0] == '#' && bv[1] == 'b');
        assert(n[0] == '#' && n[1] == 'b');
        size_t shift = Integer(n.substr(2, n.size() - 2)).get_ui();
        if(shift >= bv.size() - 2){
            return "#b" + std::string(bv.size() - 2, bv[2]);
        }
        else{
            return "#b" + std::string(shift, bv[2]) + bv.substr(2, bv.size() - 2 - shift);
        }
    }

    std::string bvConcat(const std::string& bv1, const std::string& bv2){
        assert(bv1[0] == '#' && bv1[1] == 'b');
        assert(bv2[0] == '#' && bv2[1] == 'b');
        return "#b" + bv1.substr(2, bv1.size() - 2) + bv2.substr(2, bv2.size() - 2);
    }
    std::string bvExtract(const std::string& bv, const Integer& i, const Integer& j){
        assert(bv[0] == '#' && bv[1] == 'b');
        assert(i <= j);
        return "#b" + bv.substr(2 + bv.size() - 2 - j.get_ui(), j.get_ui() - i.get_ui() + 1);
    }
    std::string bvRepeat(const std::string& bv, const Integer& n){
        assert(bv[0] == '#' && bv[1] == 'b');
        std::string res = "";
        for(size_t i = 0; i < n.get_ui(); i++){
            res += bv.substr(2, bv.size() - 2);
        }
        return "#b" + res;
    }
    std::string bvZeroExtend(const std::string& bv, const Integer& n){
        assert(bv[0] == '#' && bv[1] == 'b');
        return "#b" + std::string(n.get_ui(), '0') + bv.substr(2, bv.size() - 2);
    }
    std::string bvSignExtend(const std::string& bv, const Integer& n){
        assert(bv[0] == '#' && bv[1] == 'b');
        return "#b" + std::string(n.get_ui(), bv[2]) + bv.substr(2, bv.size() - 2);
    }

    std::string bvRotateLeft(const std::string& bv, const Integer& n){
        assert(bv[0] == '#' && bv[1] == 'b');
        Integer real_n = n % (bv.size() - 2);
        return "#b" + bv.substr(2 + n.get_ui(), bv.size() - 2 - n.get_ui()) + bv.substr(2, n.get_ui());
    }
    std::string bvRotateRight(const std::string& bv, const Integer& n){
        assert(bv[0] == '#' && bv[1] == 'b');
        Integer real_n = n % (bv.size() - 2);
        return "#b" + bv.substr(2 + bv.size() - 2 - n.get_ui(), n.get_ui()) + bv.substr(2, bv.size() - 2 - n.get_ui());
    }

    bool bvComp(const std::string& bv1, const std::string& bv2, const NODE_KIND& kind){
        assert(bv1[0] == '#' && bv1[1] == 'b');
        assert(bv2[0] == '#' && bv2[1] == 'b');
        switch(kind){
            case NODE_KIND::NT_BV_COMP:
                return bv1 == bv2;
            case NODE_KIND::NT_EQ_OTHER:
                return bv1 == bv2;
            case NODE_KIND::NT_DISTINCT_OTHER:
                return bv1 != bv2;
            case NODE_KIND::NT_BV_ULT:
                return SMTLIBParser::bvToNat(bv1) < SMTLIBParser::bvToNat(bv2);
            case NODE_KIND::NT_BV_ULE:
                return SMTLIBParser::bvToNat(bv1) <= SMTLIBParser::bvToNat(bv2);
            case NODE_KIND::NT_BV_UGT:
                return SMTLIBParser::bvToNat(bv1) > SMTLIBParser::bvToNat(bv2);
            case NODE_KIND::NT_BV_UGE:
                return SMTLIBParser::bvToNat(bv1) >= SMTLIBParser::bvToNat(bv2);
            case NODE_KIND::NT_BV_SLT:
                return SMTLIBParser::bvToInt(bv1) < SMTLIBParser::bvToInt(bv2);
            case NODE_KIND::NT_BV_SLE:
                return SMTLIBParser::bvToInt(bv1) <= SMTLIBParser::bvToInt(bv2);
            case NODE_KIND::NT_BV_SGT:
                return SMTLIBParser::bvToInt(bv1) > SMTLIBParser::bvToInt(bv2);
            case NODE_KIND::NT_BV_SGE:
                return SMTLIBParser::bvToInt(bv1) >= SMTLIBParser::bvToInt(bv2);
            default:
                return false;
        }
    }

    std::string bvToNat(const std::string& bv){
        assert(bv[0] == '#' && bv[1] == 'b');
        Integer res = 0;
        for(size_t i = 2; i < bv.size(); i++){
            res = res * 2 + (bv[i] == '1' ? 1 : 0);
        }
        return res.get_str();
    }
    std::string natToBv(const Integer& i, const Integer& n){
        std::string res = "#b";
        std::string bin = i.get_str(2);
        if(bin.size() < n.get_ui()){
            res += std::string(n.get_ui() - bin.size(), '0') + bin;
        }
        else{
            res += bin.substr(bin.size() - n.get_ui(), n.get_ui());
        }
        return res;
    }
    std::string hexToBv(const std::string& hex){
        std::string res = "#b";
        for(size_t i = 0; i < hex.size(); i++){
            switch(hex[i]){
                case '0':
                    res += "0000";
                    break;
                case '1':
                    res += "0001";
                    break;
                case '2':
                    res += "0010";
                    break;
                case '3':
                    res += "0011";
                    break;
                case '4':
                    res += "0100";
                    break;
                case '5':
                    res += "0101";
                    break;
                case '6':
                    res += "0110";
                    break;
                case '7':
                    res += "0111";
                    break;
                case '8':
                    res += "1000";
                    break;
                case '9':
                    res += "1001";
                    break;
                case 'a':
                    res += "1010";
                    break;
                case 'A':
                    res += "1010";
                    break;
                case 'b':
                    res += "1011";
                    break;
                case 'B':
                    res += "1011";
                    break;
                case 'c':
                    res += "1100";
                    break;
                case 'C':
                    res += "1100";
                    break;
                case 'd':
                    res += "1101";
                    break;
                case 'D':
                    res += "1101";
                    break;
                case 'e':
                    res += "1110";
                    break;
                case 'E':
                    res += "1110";
                    break;
                case 'f':
                    res += "1111";
                    break;
                case 'F':
                    res += "1111";
                    break;
                default:
                    assert(false);
            }
        }
        return res;
    }
    std::string decToBv(const std::string& dec){
        std::string res = "#b";
        Integer i = Integer(dec);
        std::string bin = i.get_str(2);
        return res + bin;
    }
    
    std::string natToBv(const std::string& i, const Integer& n){
        if(i.size() > 2 && i[0] == '#' && i[1] == 'b'){
            // zero-extend
            std::string res = "#b";
            std::string bin = i.substr(2, i.size() - 2);
            if(bin.size() < n.get_ui()){
                res += std::string(n.get_ui() - bin.size(), '0') + bin;
            }
            else{
                res += bin.substr(bin.size() - n.get_ui(), n.get_ui());
            }
            return res;
        }
        else if(i.size() > 2 && i[0] == '#' && i[1] == 'x'){
            // #x -> #b
            return hexToBv(i.substr(2, i.size() - 2));
        }
        else if(i.size() > 2 && i[0] == '#' && i[1] == 'd'){
            // #d -> #b
            return decToBv(i.substr(2, i.size() - 2));
        }
        else{
            return natToBv(Integer(i), n);
        }
    }
    std::string bvToInt(const std::string& bv){
        assert(bv[0] == '#' && bv[1] == 'b');
        if(bv[2] == '0'){
            Integer res = 0;
            for(size_t i = 3; i < bv.size(); i++){
                res = res * 2 + (bv[i] == '1' ? 1 : 0);
            }
            return res.get_str();
        }
        else{
            Integer res = -1;
            for(size_t i = 3; i < bv.size(); i++){
                res = res * 2 + (bv[i] == '0' ? 1 : 0);
            }
            return res.get_str();
        }
    }
    std::string intToBv(const Integer& i, const Integer& n){
        if(i >= 0){
            std::string res = "#b0";
            std::string bin = i.get_str(2);
            if(bin.size() < n.get_ui()){
                res += std::string(n.get_ui() - bin.size(), '0') + bin;
            }
            else{
                res += bin.substr(bin.size() - i.get_ui(), i.get_ui());
            }
            return res;
        }
        else{
            std::string res = "#b1";
            Integer j = -i;
            std::string bin = j.get_str(2);
            if(bin.size() < n.get_ui()){
                res += std::string(n.get_ui() - bin.size(), '0') + bin;
            }
            else{
                res += bin.substr(bin.size() - i.get_ui(), i.get_ui());
            }
            return res;
        }
    }

    // TODO??
    std::string fpToUbv(const std::string& fp, const Integer& n){
        assert(fp[0] == '#' && fp[1] == 'x');
        std::string res = "";
        bool isNeg = fp[2] == '1';
        if(!isNeg){
            res = fp.substr(3, fp.size() - 3);
        }
        else{
            res = fp.substr(3, fp.size() - 3);
        }
        if(res.size() < n.get_ui() - 1){
            res = std::string(n.get_ui() - res.size() - 1, '0') + res;
        }
        else{
            res = res.substr(res.size() - n.get_ui() + 1, n.get_ui() - 1);
        }
        if(isNeg){
            res = "b1" + res;
        }
        else{
            res = "b0" + res;
        }
        return res;
    }
    std::string fpToSbv(const std::string& fp, const Integer& n){
        assert(fp[0] == '#' && fp[1] == 'x');
        std::string res = "";
        bool isNeg = fp[2] == '1';
        if(!isNeg){
            res = fp.substr(3, fp.size() - 3);
        }
        else{
            res = "b1" + fp.substr(3, fp.size() - 3);
        }
        if(res.size() < n.get_ui() - 1){
            res = std::string(n.get_ui() - res.size() - 1, '0') + res;
        }
        else{
            res = res.substr(res.size() - n.get_ui() + 1, n.get_ui() - 1);
        }
        if(isNeg){
            res = "b1" + res;
        }
        else{
            res = "b0" + res;
        }
        return res;
    }

    std::string strSubstr(const std::string& s, const Integer& i, const Integer& j){
        return s.substr(i.get_ui(), j.get_ui() - i.get_ui());
    }
    bool strPrefixof(const std::string& s, const std::string& t){
        return s.substr(0, t.size()) == t;
    }
    bool strSuffixof(const std::string& s, const std::string& t){
        return s.substr(s.size() - t.size(), t.size()) == t;
    }
    bool strContains(const std::string& s, const std::string& t){
        return s.find(t) != std::string::npos;
    }
    Integer strIndexof(const std::string& s, const std::string& t, const Integer& i){
        size_t pos = s.find(t, i.get_ui());
        return pos == std::string::npos ? -1 : pos;
    }
    std::string strCharAt(const std::string& s, const Integer& i){
        return s.substr(i.get_ui(), 1);
    }
    std::string strUpdate(const std::string& s, const Integer& i, const std::string& t){
        return s.substr(0, i.get_ui()) + t + s.substr(i.get_ui() + t.size(), s.size() - i.get_ui() - t.size());
    }
    std::string strReplace(const std::string& s, const std::string& t, const std::string& u){
        size_t pos = s.find(t);
        if(pos == std::string::npos) return s;
        return s.substr(0, pos) + u + s.substr(pos + t.size(), s.size() - pos - t.size());
    }
    std::string strReplaceAll(const std::string& s, const std::string& t, const std::string& u){
        std::string res = s;
        size_t pos = res.find(t);
        while(pos != std::string::npos){
            res = res.substr(0, pos) + u + res.substr(pos + t.size(), res.size() - pos - t.size());
            pos = res.find(t, pos + u.size());
        }
        return res;
    }
    std::string strToLower(const std::string& s){
        std::string res = s;
        for(char& c : res){
            c = tolower(c);
        }
        return res;
    }
    std::string strToUpper(const std::string& s){
        std::string res = s;
        for(char& c : res){
            c = toupper(c);
        }
        return res;
    }
    std::string strRev(const std::string& s){
        return std::string(s.rbegin(), s.rend());
    }


    std::string toString(const Integer& i){
        return i.get_str();
    }

    std::string toString(const Rational& r){
        return r.get_str();
    }

    std::string toString(const Real& r){
        mp_exp_t expo;
        std::string str = r.get_str(expo, 10, 0);
        if(str == ""){
            return "0.0";
        }
        return str;
    }
}<|MERGE_RESOLUTION|>--- conflicted
+++ resolved
@@ -65,34 +65,16 @@
     bool isScientificNotationUtil(const std::string& str){
         if (str.empty()) return false;
         
-<<<<<<< HEAD
-        // Look for 'E' or 'e' character
-=======
         // find 'E' or 'e' character
->>>>>>> 45bf8a55
         size_t e_pos = str.find_first_of("Ee");
         if (e_pos == std::string::npos || e_pos == 0) 
             return false;
             
-<<<<<<< HEAD
-        // Check if the part before E is a valid real number
-=======
         // check if the part before E is a valid real number
->>>>>>> 45bf8a55
         std::string mantissa = str.substr(0, e_pos);
         if (!isRealUtil(mantissa)) 
             return false;
         
-<<<<<<< HEAD
-        // Extract the part after E
-        std::string exponent = str.substr(e_pos + 1);
-        
-        // If the exponent part is empty, it's not a valid scientific notation
-        if (exponent.empty())
-            return false;
-        
-        // Create a copy without spaces for checking
-=======
         // extract the part after E
         std::string exponent = str.substr(e_pos + 1);
         
@@ -101,13 +83,12 @@
             return false;
         
         // create a copy without spaces for checking
->>>>>>> 45bf8a55
         std::string exponent_no_spaces = exponent;
         exponent_no_spaces.erase(std::remove_if(exponent_no_spaces.begin(), exponent_no_spaces.end(), 
                                      [](unsigned char c) { return std::isspace(c); }), 
                       exponent_no_spaces.end());
         
-<<<<<<< HEAD
+
         // If the exponent part is empty after removing spaces, it's not a valid scientific notation
         if (exponent_no_spaces.empty())
             return false;
@@ -165,22 +146,7 @@
                     }
                 }
                 pos++;
-=======
-        // if the exponent part is empty after removing spaces, not a valid scientific notation
-        if (exponent_no_spaces.empty())
-            return false;
-        
-        // handle possible parentheses
-        if (exponent_no_spaces[0] == '(') {
-            // find right parenthesis
-            size_t close_pos = exponent_no_spaces.find(')');
-            if (close_pos != std::string::npos) {
-                // extract the content inside parentheses
-                exponent_no_spaces = exponent_no_spaces.substr(1, close_pos - 1);
-            } else {
-                // no right parenthesis found, possibly incomplete expression
-                exponent_no_spaces = exponent_no_spaces.substr(1);
->>>>>>> 45bf8a55
+
             }
             
             // No matching right parenthesis found or parentheses parsing failed
@@ -191,35 +157,21 @@
             exponent_no_spaces = inner_exponent;
         }
         
-<<<<<<< HEAD
         // Check if the exponent part is an integer
         if (exponent_no_spaces[0] == '+' || exponent_no_spaces[0] == '-') {
             // If it's "E-" or "E+", there must be digits after
             if (exponent_no_spaces.size() == 1) 
                 return false;
             // Check if the part after the sign contains only digits
-=======
-        // if the exponent part is empty after handling parentheses, not a valid scientific notation
-        if (exponent_no_spaces.empty())
-            return false;
-        
-        // check if the exponent part is a valid integer
-        if (exponent_no_spaces[0] == '+' || exponent_no_spaces[0] == '-') {
-            // if "E-" or "E+", there must be a digit after it
-            if (exponent_no_spaces.size() == 1) 
-                return false;
-            // check if the part after "E-" or "E+" is all digits
->>>>>>> 45bf8a55
+
             for (size_t i = 1; i < exponent_no_spaces.size(); i++) {
                 if (!isdigit(exponent_no_spaces[i])) 
                     return false;
             }
         } else {
-<<<<<<< HEAD
+
             // If there's no sign, the entire exponent part must contain only digits
-=======
-            // if there is no sign, the whole exponent part must be all digits
->>>>>>> 45bf8a55
+
             for (char c : exponent_no_spaces) {
                 if (!isdigit(c)) 
                     return false;
@@ -230,17 +182,12 @@
     }
 
     std::string parseScientificNotation(const std::string& str){
-<<<<<<< HEAD
         // Look for 'E' or 'e' character
-=======
-        // find 'E' or 'e' character
->>>>>>> 45bf8a55
         size_t e_pos = str.find_first_of("Ee");
         if (e_pos == std::string::npos) 
             return str;
             
         try {
-<<<<<<< HEAD
             // Extract the base part
             std::string mantissa = str.substr(0, e_pos);
             
@@ -256,29 +203,12 @@
                 return str;
             
             // Create a copy without spaces for processing
-=======
-            // extract the mantissa part
-            std::string mantissa = str.substr(0, e_pos);
-            
-            // check if the mantissa part is a valid real number
-            if (!isRealUtil(mantissa))
-                return str;
-            
-            // extract the exponent part
-            std::string exponent = str.substr(e_pos + 1);
-            
-            // if the exponent part is empty, return the original string
-            if (exponent.empty())
-                return str;
-            
-            // create a copy without spaces for processing
->>>>>>> 45bf8a55
+
             std::string exponent_no_spaces = exponent;
             exponent_no_spaces.erase(std::remove_if(exponent_no_spaces.begin(), exponent_no_spaces.end(), 
                                          [](unsigned char c) { return std::isspace(c); }), 
                           exponent_no_spaces.end());
             
-<<<<<<< HEAD
             // If the exponent part is empty after removing spaces, return the original string
             if (exponent_no_spaces.empty())
                 return str;
@@ -332,29 +262,12 @@
                     
                     // Update inner exponent
                     inner_exponent = processed_exponent;
-=======
-            // if the exponent part is empty after removing spaces, return the original string
-            if (exponent_no_spaces.empty())
-                return str;
-            
-            // handle possible parentheses
-            if (exponent_no_spaces[0] == '(') {
-                // find right parenthesis
-                size_t close_pos = exponent_no_spaces.find(')');
-                if (close_pos != std::string::npos) {
-                    // extract the content inside parentheses
-                    exponent_no_spaces = exponent_no_spaces.substr(1, close_pos - 1);
-                } else {
-                    // no right parenthesis found, possibly incomplete expression
-                    exponent_no_spaces = exponent_no_spaces.substr(1);
->>>>>>> 45bf8a55
                 }
                 
                 // Update exponent_no_spaces for conversion
                 exponent_no_spaces = inner_exponent;
             }
             
-<<<<<<< HEAD
             // Handle scientific notation by moving decimal point using string operations
             
             // Parse the mantissa part, remove possible sign
@@ -434,26 +347,6 @@
             return result;
         } catch (const std::exception& e) {
             // Conversion failed, return the original string
-=======
-            // if the exponent part is empty after handling parentheses, return the original string
-            if (exponent_no_spaces.empty())
-                return str;
-            
-            // convert scientific notation to normal real number
-            // TODO!!
-            Real mantissa_val = Real(mantissa);
-            Real exponent_val = Real(exponent_no_spaces);
-            
-            // calculate the result
-            Real result = mantissa_val * pow(Real(10.0), exponent_val);
-            
-            // convert to string
-            std::ostringstream oss;
-            oss << std::setprecision(16) << toString(result);
-            return oss.str();
-        } catch (const std::exception& e) {
-            // conversion failed, return the original string
->>>>>>> 45bf8a55
             return str;
         }
     }
@@ -890,11 +783,7 @@
             bv1_ = "#b" + bv1_;
             bv2_ = "#b" + bv2_;
         }
-<<<<<<< HEAD
-        // Special case: division by zero
-=======
         // special case: divide by 0
->>>>>>> 45bf8a55
         bool isZero = true;
         for(size_t i = 2; i < bv2_.size(); i++){
             if(bv2_[i] == '1'){
@@ -903,43 +792,17 @@
             }
         }
         if(isZero){
-<<<<<<< HEAD
             // Division by zero, return all ones
             return "#b" + std::string(bv1.size() - 2, '1');
         }
         
         // Extract pure binary bits (without #b prefix)
-=======
-            // divide by 0, return all ones
-            return "#b" + std::string(bv1.size() - 2, '1');
-        }
-        
-        // extract pure binary bits (without #b prefix)
->>>>>>> 45bf8a55
         std::string dividend_bits = bv1_.substr(2);
         std::string divisor_bits = bv2_.substr(2);
         
         std::string quotient_bits;
         std::string remainder = "";
         
-<<<<<<< HEAD
-        // Long division
-        for(char bit : dividend_bits){
-            // Add current bit to remainder
-            remainder.push_back(bit);
-            
-            // Try division
-            if(remainder.length() < divisor_bits.length()){
-                // Remainder length not enough, add 0 to quotient
-                quotient_bits.push_back('0');
-            }
-            else{
-                // Compare remainder with divisor (need to add #b prefix for comparison)
-                std::string remainder_bv = "#b" + remainder;
-                std::string divisor_bv = "#b" + divisor_bits;
-                
-                // Binary string comparison
-=======
         // long division
         for(char bit : dividend_bits){
             // add current bit to remainder
@@ -956,7 +819,6 @@
                 std::string divisor_bv = "#b" + divisor_bits;
                 
                 // binary string comparison
->>>>>>> 45bf8a55
                 bool geq = true;
                 if(remainder.length() != divisor_bits.length()){
                     geq = remainder.length() > divisor_bits.length();
@@ -974,17 +836,6 @@
                 }
                 
                 if(geq){
-<<<<<<< HEAD
-                    // Remainder greater than or equal to divisor, add 1 to quotient
-                    quotient_bits.push_back('1');
-                    
-                    // Subtract divisor from remainder
-                    std::string diff = SMTLIBParser::bvSub(remainder_bv, divisor_bv);
-                    remainder = diff.substr(2); // Remove #b prefix
-                }
-                else{
-                    // Remainder less than divisor, add 0 to quotient
-=======
                     // remainder greater than or equal to divisor, add 1 to quotient
                     quotient_bits.push_back('1');
                     
@@ -994,17 +845,12 @@
                 }
                 else{
                     // remainder less than divisor, add 0 to quotient
->>>>>>> 45bf8a55
                     quotient_bits.push_back('0');
                 }
             }
         }
         
-<<<<<<< HEAD
-        // Return the result with prefix
-=======
         // return result with prefix
->>>>>>> 45bf8a55
         return "#b" + quotient_bits;
     }
     std::string bvUrem(const std::string& bv1, const std::string& bv2){
