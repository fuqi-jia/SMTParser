--- conflicted
+++ resolved
@@ -275,9 +275,9 @@
                         } else if(opName == "bvsle"){   
                             condAssert(frame.oper_params.size() == 2, "Invalid number of parameters for bvsle");
                             res = mkBvSle(frame.oper_params[0], frame.oper_params[1]);
-                        } else if(opName == "bvsle"){
-                            condAssert(frame.oper_params.size() == 2, "Invalid number of parameters for bvsle");
-                            res = mkBvSle(frame.oper_params[0], frame.oper_params[1]);
+                        } else if(opName == "bvslt"){
+                            condAssert(frame.oper_params.size() == 2, "Invalid number of parameters for bvslt");
+                            res = mkBvSlt(frame.oper_params[0], frame.oper_params[1]);
                         } else if(opName == "bvsge"){
                             condAssert(frame.oper_params.size() == 2, "Invalid number of parameters for bvsge");
                             res = mkBvSge(frame.oper_params[0], frame.oper_params[1]);
@@ -339,15 +339,9 @@
                     if(parent.state == FrameState::ProcessingParams){
                         parent.oper_params.emplace_back(res);
                     }else if(parent.state == FrameState::ProcessingParamFuncArgs){
-<<<<<<< HEAD
-                        parent.params.push_back(res);
-                    }else if(parent.state == FrameState::ProcessingParamFuncParams){
-                        parent.args.push_back(res);
-=======
                         parent.func_args.emplace_back(res);
                     }else if(parent.state == FrameState::ProcessingParamFuncParams){
                         parent.oper_params.emplace_back(res);
->>>>>>> 788edf04
                     }
                     break;
                 }
@@ -838,30 +832,17 @@
             case NODE_KIND::NT_FP_DIV:
                 return mkFpDiv(oper_params);
             case NODE_KIND::NT_FP_FMA:
-<<<<<<< HEAD
-                condAssert(params.size() == 4, "Invalid number of parameters for fp.fma");
-                return mkFpFma(params);
-            case NODE_KIND::NT_FP_SQRT:
-                condAssert(params.size() == 2, "Invalid number of parameters for fp.sqrt");
-                return mkFpSqrt(params[0], params[1]);
-=======
                 condAssert(oper_params.size() == 3, "Invalid number of parameters for fp.fma");
                 return mkFpFma(oper_params);
             case NODE_KIND::NT_FP_SQRT:
                 condAssert(oper_params.size() == 1, "Invalid number of parameters for fp.sqrt");
                 return mkFpSqrt(oper_params[0]);
->>>>>>> 788edf04
             case NODE_KIND::NT_FP_REM:
                 condAssert(oper_params.size() == 2, "Invalid number of parameters for fp.rem");
                 return mkFpRem(oper_params[0], oper_params[1]);
             case NODE_KIND::NT_FP_ROUND_TO_INTEGRAL:
-<<<<<<< HEAD
-                condAssert(params.size() == 2, "Invalid number of parameters for fp.roundToIntegral");
-                return mkFpRoundToIntegral(params[0], params[1]);
-=======
                 condAssert(oper_params.size() == 1, "Invalid number of parameters for fp.roundToIntegral");
                 return mkFpRoundToIntegral(oper_params[0]);
->>>>>>> 788edf04
             case NODE_KIND::NT_FP_MIN:
                 condAssert(oper_params.size() == 2, "Invalid number of parameters for fp.min");
                 return mkFpMin(oper_params);
@@ -887,71 +868,55 @@
                 condAssert(oper_params.size() == 2, "Invalid number of parameters for fp.ne");
                 return mkFpNe(oper_params[0], oper_params[1]);
             case NODE_KIND::NT_FP_TO_UBV:
-<<<<<<< HEAD
-                condAssert(params.size() == 3, "Invalid number of parameters for fp.to_ubv");
-                return mkFpToUbv(params[0], params[1], params[2]);
+                condAssert(func_args.size() == 1 && oper_params.size() == 2, "Invalid number of parameters for fp.to_ubv");
+                return mkFpToUbv(oper_params[0], oper_params[1], func_args[0]);
             case NODE_KIND::NT_FP_TO_SBV:
-                condAssert(params.size() == 3, "Invalid number of parameters for fp.to_sbv");
-                return mkFpToSbv(params[0], params[1], params[2]);
-=======
-                condAssert(oper_params.size() == 2, "Invalid number of parameters for fp.to_ubv");
-                return mkFpToUbv(oper_params[0], oper_params[1]);
-            case NODE_KIND::NT_FP_TO_SBV:
-                condAssert(oper_params.size() == 2, "Invalid number of parameters for fp.to_sbv");
-                return mkFpToSbv(oper_params[0], oper_params[1]);
->>>>>>> 788edf04
+                condAssert(func_args.size() == 1 && oper_params.size() == 2, "Invalid number of parameters for fp.to_sbv");
+                return mkFpToSbv(oper_params[0], oper_params[1], func_args[0]);
             case NODE_KIND::NT_FP_TO_REAL:
                 condAssert(oper_params.size() == 1, "Invalid number of parameters for fp.to_real");
                 return mkFpToReal(oper_params[0]);
             case NODE_KIND::NT_FP_TO_FP:
-<<<<<<< HEAD
                 // Handle different to_fp syntax:
-                // 1. ((_ to_fp eb sb) RoundingMode Real) -> params: [eb, sb], args: [RoundingMode, Real]
-                // 2. ((_ to_fp eb sb) RoundingMode (_ BitVec m)) -> params: [eb, sb], args: [RoundingMode, BitVec]
-                // 3. ((_ to_fp eb sb) (_ BitVec m)) -> params: [eb, sb], args: [BitVec]
-                if(params.size() == 2) {
-                    if(args.empty()) {
-                        // 仅参数化定义，返回合法DAGNode
-                        auto param_sort = std::make_shared<Sort>(SORT_KIND::SK_DEF, "to_fp_param", 2);
-                        return mkOper(param_sort, NODE_KIND::NT_FP_TO_FP, params[0], params[1]);
-                    } else if(args.size() == 2) {
+                // 1. ((_ to_fp eb sb) RoundingMode Real) -> func_args: [eb, sb], oper_params: [RoundingMode, Real]
+                // 2. ((_ to_fp eb sb) RoundingMode (_ BitVec m)) -> func_args: [eb, sb], oper_params: [RoundingMode, BitVec]
+                // 3. ((_ to_fp eb sb) (_ BitVec m)) -> func_args: [eb, sb], oper_params: [BitVec]
+                if(func_args.size() == 2) {
+                    if(oper_params.size() == 2) {
                         // Case 1 and 2: RoundingMode + Real/BitVec
-                        return mkToFp(params[0], params[1], args[0], args[1]);
-                    } else if(args.size() == 1) {
+                        return mkToFp(func_args[0], func_args[1], oper_params[0], oper_params[1]);
+                    } else if(oper_params.size() == 1) {
                         // Case 3: BitVec only
-                        return mkToFp(params[0], params[1], args[0]);
+                        return mkToFp(func_args[0], func_args[1], oper_params[0]);
                     } else {
                         err_param_mis("to_fp", line_number);
                         return mkErr(ERROR_TYPE::ERR_PARAM_MIS);
                     }
+                } else if(oper_params.size() == 3) {
+                    // Direct to_fp call with 3 parameters: eb, sb, value/rm+value
+                    return mkToFp(oper_params[0], oper_params[1], oper_params[2]);
                 } else {
                     err_param_mis("to_fp", line_number);
                     return mkErr(ERROR_TYPE::ERR_PARAM_MIS);
                 }
             case NODE_KIND::NT_FP_TO_FP_UNSIGNED:
                 // Handle to_fp_unsigned syntax:
-                // ((_ to_fp_unsigned eb sb) RoundingMode (_ BitVec m)) -> params: [eb, sb], args: [RoundingMode, BitVec]
-                if(params.size() == 2 && args.size() == 2) {
-                    // eb should be the first param, sb should be the second param
-                    // rm should be the first arg, param should be the second arg
-                    return mkToFpUnsigned(args[0], args[1], params[0], params[1]);
+                // ((_ to_fp_unsigned eb sb) RoundingMode (_ BitVec m)) -> func_args: [eb, sb], oper_params: [RoundingMode, BitVec]
+                if(func_args.size() == 2 && oper_params.size() == 2) {
+                    return mkToFpUnsigned(oper_params[0], oper_params[1], func_args[0], func_args[1]);
                 } else {
                     err_param_mis("to_fp_unsigned", line_number);
                     return mkErr(ERROR_TYPE::ERR_PARAM_MIS);
                 }
             case NODE_KIND::NT_FP_CONST:
                 // Handle fp constant syntax:
-                // (fp sign exp mant) -> 3 params: sign, exp, mant
-                if(params.size() == 3) {
-                    return mkFpConst(params[0], params[1], params[2]);
+                // (fp sign exp mant) -> 3 oper_params: sign, exp, mant
+                if(oper_params.size() == 3) {
+                    return mkFpConst(oper_params[0], oper_params[1], oper_params[2]);
                 } else {
                     err_param_mis("fp", line_number);
                     return mkErr(ERROR_TYPE::ERR_PARAM_MIS);
                 }
-=======
-                condAssert(oper_params.size() == 3, "Invalid number of parameters for to_fp");
-                return mkToFp(oper_params[0], oper_params[1], oper_params[2]);
->>>>>>> 788edf04
             case NODE_KIND::NT_FP_IS_NORMAL:
                 condAssert(oper_params.size() == 1, "Invalid number of parameters for fp.isNormal");
                 return mkFpIsNormal(oper_params[0]);
